--- conflicted
+++ resolved
@@ -42,10 +42,7 @@
 
 	// Programmatic API handlers and middleware
 	// gorilla mux has a bug that prevents HTTP 405 errors from being returned properly so we do all this manually
-<<<<<<< HEAD
-=======
 	// https://github.com/gorilla/mux/issues/739
->>>>>>> 0bd6d8cc
 	r.PathPrefix(dashboardPath + "/api").
 		Handler(httputil.HandlerFunc(func(w http.ResponseWriter, r *http.Request) error {
 			switch r.URL.Path {
