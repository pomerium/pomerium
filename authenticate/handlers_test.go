package authenticate

import (
	"context"
	"encoding/base64"
	"errors"
	"fmt"
	"html/template"
	"net/http"
	"net/http/httptest"
	"net/url"
	"strings"
	"testing"
	"time"

	"github.com/golang/mock/gomock"
	"github.com/golang/protobuf/ptypes"
	"github.com/golang/protobuf/ptypes/empty"
	"github.com/google/go-cmp/cmp"
	"github.com/stretchr/testify/assert"
	"golang.org/x/crypto/chacha20poly1305"
	"golang.org/x/oauth2"
	"google.golang.org/grpc"
	"google.golang.org/grpc/codes"
	"google.golang.org/grpc/status"
<<<<<<< HEAD
=======
	"google.golang.org/protobuf/types/known/emptypb"
	"gopkg.in/square/go-jose.v2/jwt"
>>>>>>> 07d90747

	"github.com/pomerium/pomerium/config"
	"github.com/pomerium/pomerium/internal/encoding"
	"github.com/pomerium/pomerium/internal/encoding/jws"
	"github.com/pomerium/pomerium/internal/encoding/mock"
	"github.com/pomerium/pomerium/internal/frontend"
	"github.com/pomerium/pomerium/internal/httputil"
	"github.com/pomerium/pomerium/internal/identity"
	"github.com/pomerium/pomerium/internal/identity/oidc"
	"github.com/pomerium/pomerium/internal/sessions"
	mstore "github.com/pomerium/pomerium/internal/sessions/mock"
	"github.com/pomerium/pomerium/internal/urlutil"
	"github.com/pomerium/pomerium/pkg/cryptutil"
	"github.com/pomerium/pomerium/pkg/grpc/databroker"
	"github.com/pomerium/pomerium/pkg/grpc/directory"
	"github.com/pomerium/pomerium/pkg/grpc/session"
)

func testAuthenticate() *Authenticate {
	redirectURL, _ := url.Parse("https://auth.example.com/oauth/callback")
	var auth Authenticate
	auth.state = newAtomicAuthenticateState(&authenticateState{
		redirectURL:  redirectURL,
		cookieSecret: cryptutil.NewKey(),
	})
	auth.templates = template.Must(frontend.NewTemplates())
	auth.options = config.NewAtomicOptions()
	auth.options.Store(&config.Options{
		SharedKey: cryptutil.NewBase64Key(),
	})
	return &auth
}

func TestAuthenticate_RobotsTxt(t *testing.T) {
	auth := testAuthenticate()
	req, err := http.NewRequest("GET", "/robots.txt", nil)
	if err != nil {
		t.Fatal(err)
	}
	rr := httptest.NewRecorder()
	handler := http.HandlerFunc(auth.RobotsTxt)
	handler.ServeHTTP(rr, req)
	if status := rr.Code; status != http.StatusOK {
		t.Errorf("handler returned wrong status code: got %v want %v", status, http.StatusOK)
	}
	expected := fmt.Sprintf("User-agent: *\nDisallow: /")
	if rr.Body.String() != expected {
		t.Errorf("handler returned wrong body: got %v want %v", rr.Body.String(), expected)
	}
}

func TestAuthenticate_Handler(t *testing.T) {
	auth := testAuthenticate()

	h := auth.Handler()
	if h == nil {
		t.Error("handler cannot be nil")
	}
	req := httptest.NewRequest("GET", "/robots.txt", nil)
	req.Header.Set("Accept", "application/json")

	rr := httptest.NewRecorder()
	h.ServeHTTP(rr, req)
	expected := fmt.Sprintf("User-agent: *\nDisallow: /")

	body := rr.Body.String()
	if body != expected {
		t.Errorf("handler returned unexpected body: got %v want %v", body, expected)
	}

	// cors preflight
	req = httptest.NewRequest(http.MethodOptions, "/.pomerium/sign_in", nil)
	req.Header.Set("Accept", "application/json")
	req.Header.Set("Access-Control-Request-Method", "GET")
	req.Header.Set("Access-Control-Request-Headers", "X-Requested-With")
	rr = httptest.NewRecorder()
	h.ServeHTTP(rr, req)
	expected = fmt.Sprintf("User-agent: *\nDisallow: /")
	code := rr.Code
	if code != http.StatusOK {
		t.Errorf("bad preflight code %v", code)
	}
	resp := rr.Result()
	body = resp.Header.Get("vary")
	if body == "" {
		t.Errorf("handler returned unexpected body: got %v want %v", body, expected)
	}
}

func TestAuthenticate_SignIn(t *testing.T) {
	t.Parallel()
	tests := []struct {
		name string

		scheme string
		host   string
		qp     map[string]string

		session  sessions.SessionStore
		provider identity.MockProvider
		encoder  encoding.MarshalUnmarshaler
		wantCode int
	}{
		{"good", "https", "corp.example.example", map[string]string{urlutil.QueryRedirectURI: "https://dst.some.example/"}, &mstore.Store{Session: &sessions.State{}}, identity.MockProvider{}, &mock.Encoder{}, http.StatusFound},
		{"good alternate port", "https", "corp.example.example:8443", map[string]string{urlutil.QueryRedirectURI: "https://dst.some.example/"}, &mstore.Store{Session: &sessions.State{}}, identity.MockProvider{}, &mock.Encoder{}, http.StatusFound},
		{"session not valid", "https", "corp.example.example", map[string]string{urlutil.QueryRedirectURI: "https://dst.some.example/"}, &mstore.Store{Session: &sessions.State{}}, identity.MockProvider{}, &mock.Encoder{}, http.StatusFound},
		{"bad redirect uri query", "", "corp.example.example", map[string]string{urlutil.QueryRedirectURI: "^^^"}, &mstore.Store{Session: &sessions.State{}}, identity.MockProvider{}, &mock.Encoder{}, http.StatusBadRequest},
		{"bad marshal", "https", "corp.example.example", map[string]string{urlutil.QueryRedirectURI: "https://dst.some.example/"}, &mstore.Store{Session: &sessions.State{}}, identity.MockProvider{}, &mock.Encoder{MarshalError: errors.New("error")}, http.StatusBadRequest},
		{"session error", "https", "corp.example.example", map[string]string{urlutil.QueryRedirectURI: "https://dst.some.example/"}, &mstore.Store{LoadError: errors.New("error")}, identity.MockProvider{}, &mock.Encoder{}, http.StatusBadRequest},
		{"good with different programmatic redirect", "https", "corp.example.example", map[string]string{urlutil.QueryRedirectURI: "https://dst.some.example/", urlutil.QueryCallbackURI: "https://some.example"}, &mstore.Store{Session: &sessions.State{}}, identity.MockProvider{}, &mock.Encoder{}, http.StatusFound},
		{"encrypted encoder error", "https", "corp.example.example", map[string]string{urlutil.QueryRedirectURI: "https://dst.some.example/", urlutil.QueryCallbackURI: "https://some.example"}, &mstore.Store{Session: &sessions.State{}}, identity.MockProvider{}, &mock.Encoder{MarshalError: errors.New("error")}, http.StatusBadRequest},
		{"good with callback uri set", "https", "corp.example.example", map[string]string{urlutil.QueryCallbackURI: "https://some.example/", urlutil.QueryRedirectURI: "https://dst.some.example/"}, &mstore.Store{Session: &sessions.State{}}, identity.MockProvider{}, &mock.Encoder{}, http.StatusFound},
		{"bad callback uri set", "https", "corp.example.example", map[string]string{urlutil.QueryCallbackURI: "^", urlutil.QueryRedirectURI: "https://dst.some.example/"}, &mstore.Store{Session: &sessions.State{}}, identity.MockProvider{}, &mock.Encoder{}, http.StatusBadRequest},
		{"good programmatic request", "https", "corp.example.example", map[string]string{urlutil.QueryIsProgrammatic: "true", urlutil.QueryRedirectURI: "https://dst.some.example/"}, &mstore.Store{Session: &sessions.State{}}, identity.MockProvider{}, &mock.Encoder{}, http.StatusFound},
		{"good additional audience", "https", "corp.example.example", map[string]string{urlutil.QueryForwardAuth: "x.y.z", urlutil.QueryRedirectURI: "https://dst.some.example/"}, &mstore.Store{Session: &sessions.State{}}, identity.MockProvider{}, &mock.Encoder{}, http.StatusFound},
	}
	for _, tt := range tests {
		t.Run(tt.name, func(t *testing.T) {
			ctrl := gomock.NewController(t)
			defer ctrl.Finish()

			sharedCipher, _ := cryptutil.NewAEADCipherFromBase64(cryptutil.NewBase64Key())

			a := &Authenticate{
				state: newAtomicAuthenticateState(&authenticateState{
					sharedCipher:     sharedCipher,
					sessionStore:     tt.session,
					redirectURL:      uriParseHelper("https://some.example"),
					sharedEncoder:    tt.encoder,
					encryptedEncoder: tt.encoder,
					dataBrokerClient: mockDataBrokerServiceClient{
						get: func(ctx context.Context, in *databroker.GetRequest, opts ...grpc.CallOption) (*databroker.GetResponse, error) {
							data, err := ptypes.MarshalAny(&session.Session{
								Id: "SESSION_ID",
							})
							if err != nil {
								return nil, err
							}

							return &databroker.GetResponse{
								Record: &databroker.Record{
									Version: 1,
									Type:    data.GetTypeUrl(),
									Id:      "SESSION_ID",
									Data:    data,
								},
							}, nil
						},
					},
					directoryClient: new(mockDirectoryServiceClient),
				}),

				options:  config.NewAtomicOptions(),
				provider: identity.NewAtomicAuthenticator(),
			}
			a.options.Store(&config.Options{SharedKey: base64.StdEncoding.EncodeToString(cryptutil.NewKey())})
			a.provider.Store(tt.provider)
			uri := &url.URL{Scheme: tt.scheme, Host: tt.host}

			queryString := uri.Query()
			for k, v := range tt.qp {
				queryString.Set(k, v)
			}
			uri.RawQuery = queryString.Encode()
			r := httptest.NewRequest(http.MethodGet, uri.String(), nil)
			r.Header.Set("Accept", "application/json")
			state, err := tt.session.LoadSession(r)
			ctx := r.Context()
			ctx = sessions.NewContext(ctx, state, err)
			r = r.WithContext(ctx)

			w := httptest.NewRecorder()
			httputil.HandlerFunc(a.SignIn).ServeHTTP(w, r)
			if status := w.Code; status != tt.wantCode {
				t.Errorf("handler returned wrong status code: got %v want %v %s", status, tt.wantCode, uri)
				t.Errorf("\n%+v", w.Body)
			}
		})
	}
}

func uriParseHelper(s string) *url.URL {
	uri, _ := url.Parse(s)
	return uri
}

func TestAuthenticate_SignOut(t *testing.T) {
	t.Parallel()

	tests := []struct {
		name   string
		method string

		ctxError           error
		redirectURL        string
		signoutRedirectURL string
		sig                string
		ts                 string

		provider     identity.Authenticator
		sessionStore sessions.SessionStore
		wantCode     int
		wantBody     string
	}{
		{"good post", http.MethodPost, nil, "https://corp.pomerium.io/", "", "sig", "ts", identity.MockProvider{LogOutResponse: (*uriParseHelper("https://microsoft.com"))}, &mstore.Store{Encrypted: true, Session: &sessions.State{}}, http.StatusFound, ""},
		{"signout redirect url", http.MethodPost, nil, "", "https://signout-redirect-url.example.com", "sig", "ts", identity.MockProvider{LogOutResponse: (*uriParseHelper("https://microsoft.com"))}, &mstore.Store{Encrypted: true, Session: &sessions.State{}}, http.StatusFound, ""},
		{"failed revoke", http.MethodPost, nil, "https://corp.pomerium.io/", "", "sig", "ts", identity.MockProvider{RevokeError: errors.New("OH NO")}, &mstore.Store{Encrypted: true, Session: &sessions.State{}}, http.StatusFound, ""},
		{"load session error", http.MethodPost, errors.New("error"), "https://corp.pomerium.io/", "", "sig", "ts", identity.MockProvider{RevokeError: errors.New("OH NO")}, &mstore.Store{Encrypted: true, Session: &sessions.State{}}, http.StatusFound, ""},
		{"bad redirect uri", http.MethodPost, nil, "corp.pomerium.io/", "", "sig", "ts", identity.MockProvider{LogOutError: oidc.ErrSignoutNotImplemented}, &mstore.Store{Encrypted: true, Session: &sessions.State{}}, http.StatusFound, ""},
		{"no redirect uri", http.MethodPost, nil, "", "", "sig", "ts", identity.MockProvider{LogOutResponse: (*uriParseHelper("https://microsoft.com"))}, &mstore.Store{Encrypted: true, Session: &sessions.State{}}, http.StatusOK, "{\"Status\":200,\"Error\":\"OK: user logged out\"}\n"},
	}
	for _, tt := range tests {
		t.Run(tt.name, func(t *testing.T) {
			ctrl := gomock.NewController(t)
			defer ctrl.Finish()
			a := &Authenticate{
				state: newAtomicAuthenticateState(&authenticateState{
					sessionStore:     tt.sessionStore,
					encryptedEncoder: mock.Encoder{},
					sharedEncoder:    mock.Encoder{},
					dataBrokerClient: mockDataBrokerServiceClient{
						get: func(ctx context.Context, in *databroker.GetRequest, opts ...grpc.CallOption) (*databroker.GetResponse, error) {
							data, err := ptypes.MarshalAny(&session.Session{
								Id: "SESSION_ID",
							})
							if err != nil {
								return nil, err
							}

							return &databroker.GetResponse{
								Record: &databroker.Record{
									Version: 1,
									Type:    data.GetTypeUrl(),
									Id:      "SESSION_ID",
									Data:    data,
								},
							}, nil
						},
						put: func(ctx context.Context, in *databroker.PutRequest, opts ...grpc.CallOption) (*databroker.PutResponse, error) {
							return nil, nil
						},
					},
					directoryClient: new(mockDirectoryServiceClient),
				}),
				templates: template.Must(frontend.NewTemplates()),
				options:   config.NewAtomicOptions(),
				provider:  identity.NewAtomicAuthenticator(),
			}
			if tt.signoutRedirectURL != "" {
				opts := a.options.Load()
				opts.SignOutRedirectURL, _ = url.Parse(tt.signoutRedirectURL)
				a.options.Store(opts)
			}
			a.provider.Store(tt.provider)
			u, _ := url.Parse("/sign_out")
			params, _ := url.ParseQuery(u.RawQuery)
			params.Add("sig", tt.sig)
			params.Add("ts", tt.ts)
			params.Add(urlutil.QueryRedirectURI, tt.redirectURL)
			u.RawQuery = params.Encode()
			r := httptest.NewRequest(tt.method, u.String(), nil)
			state, err := tt.sessionStore.LoadSession(r)
			if err != nil {
				t.Fatal(err)
			}
			ctx := r.Context()
			ctx = sessions.NewContext(ctx, state, tt.ctxError)
			r = r.WithContext(ctx)
			r.Header.Set("Accept", "application/json")

			w := httptest.NewRecorder()
			httputil.HandlerFunc(a.SignOut).ServeHTTP(w, r)
			if status := w.Code; status != tt.wantCode {
				t.Errorf("handler returned wrong status code: got %v want %v", status, tt.wantCode)
			}
			body := w.Body.String()
			if diff := cmp.Diff(body, tt.wantBody); diff != "" {
				t.Errorf("handler returned wrong body Body: %s", diff)
			}
			if tt.signoutRedirectURL != "" {
				loc := w.Header().Get("Location")
				assert.Contains(t, loc, url.QueryEscape(tt.signoutRedirectURL))
			}
		})
	}
}

func TestAuthenticate_OAuthCallback(t *testing.T) {
	t.Parallel()

	tests := []struct {
		name   string
		method string

		ts            int64
		stateOvveride string
		extraMac      string
		extraState    string
		paramErr      string
		code          string
		redirectURI   string

		authenticateURL string
		session         sessions.SessionStore
		provider        identity.MockProvider

		want     string
		wantCode int
	}{
		{"good", http.MethodGet, time.Now().Unix(), "", "", "", "", "code", "https://corp.pomerium.io", "https://authenticate.pomerium.io", &mstore.Store{}, identity.MockProvider{AuthenticateResponse: oauth2.Token{}}, "https://corp.pomerium.io", http.StatusFound},
		{"failed authenticate", http.MethodGet, time.Now().Unix(), "", "", "", "", "code", "https://corp.pomerium.io", "https://authenticate.pomerium.io", &mstore.Store{}, identity.MockProvider{AuthenticateResponse: oauth2.Token{}, AuthenticateError: errors.New("error")}, "", http.StatusInternalServerError},
		{"failed save session", http.MethodGet, time.Now().Unix(), "", "", "", "", "code", "https://corp.pomerium.io", "https://authenticate.pomerium.io", &mstore.Store{SaveError: errors.New("error")}, identity.MockProvider{}, "", http.StatusInternalServerError},
		{"provider returned error", http.MethodGet, time.Now().Unix(), "", "", "", "idp error", "code", "https://corp.pomerium.io", "https://authenticate.pomerium.io", &mstore.Store{}, identity.MockProvider{AuthenticateResponse: oauth2.Token{}}, "", http.StatusBadRequest},
		{"provider returned error imply 401", http.MethodGet, time.Now().Unix(), "", "", "", "access_denied", "code", "https://corp.pomerium.io", "https://authenticate.pomerium.io", &mstore.Store{}, identity.MockProvider{AuthenticateResponse: oauth2.Token{}}, "", http.StatusUnauthorized},
		{"empty code", http.MethodGet, time.Now().Unix(), "", "", "", "", "", "https://corp.pomerium.io", "https://authenticate.pomerium.io", &mstore.Store{}, identity.MockProvider{AuthenticateResponse: oauth2.Token{}}, "", http.StatusBadRequest},
		{"invalid redirect uri", http.MethodGet, time.Now().Unix(), "", "", "", "", "code", "corp.pomerium.io", "https://authenticate.pomerium.io", &mstore.Store{}, identity.MockProvider{AuthenticateResponse: oauth2.Token{}}, "", http.StatusBadRequest},
		{"bad redirect uri", http.MethodGet, time.Now().Unix(), "", "", "", "", "code", "http://^^^", "https://authenticate.pomerium.io", &mstore.Store{}, identity.MockProvider{AuthenticateResponse: oauth2.Token{}}, "https://corp.pomerium.io", http.StatusBadRequest},
		{"bad timing - too soon", http.MethodGet, time.Now().Add(1 * time.Hour).Unix(), "", "", "", "", "code", "https://corp.pomerium.io", "https://authenticate.pomerium.io", &mstore.Store{}, identity.MockProvider{AuthenticateResponse: oauth2.Token{}}, "https://corp.pomerium.io", http.StatusBadRequest},
		{"bad timing - expired", http.MethodGet, time.Now().Add(-1 * time.Hour).Unix(), "", "", "", "", "code", "https://corp.pomerium.io", "https://authenticate.pomerium.io", &mstore.Store{}, identity.MockProvider{AuthenticateResponse: oauth2.Token{}}, "https://corp.pomerium.io", http.StatusBadRequest},
		{"bad base64", http.MethodGet, time.Now().Unix(), "", "", "^", "", "code", "https://corp.pomerium.io", "https://authenticate.pomerium.io", &mstore.Store{}, identity.MockProvider{AuthenticateResponse: oauth2.Token{}}, "https://corp.pomerium.io", http.StatusBadRequest},
		{"too many seperators", http.MethodGet, time.Now().Unix(), "", "", "|ok|now|what", "", "code", "https://corp.pomerium.io", "https://authenticate.pomerium.io", &mstore.Store{}, identity.MockProvider{AuthenticateResponse: oauth2.Token{}}, "https://corp.pomerium.io", http.StatusBadRequest},
		{"bad hmac", http.MethodGet, time.Now().Unix(), "", "NOTMAC", "", "", "code", "https://corp.pomerium.io", "https://authenticate.pomerium.io", &mstore.Store{}, identity.MockProvider{AuthenticateResponse: oauth2.Token{}}, "https://corp.pomerium.io", http.StatusBadRequest},
		{"bad hmac", http.MethodGet, time.Now().Unix(), base64.URLEncoding.EncodeToString([]byte("malformed_state")), "", "", "", "code", "https://corp.pomerium.io", "https://authenticate.pomerium.io", &mstore.Store{}, identity.MockProvider{AuthenticateResponse: oauth2.Token{}}, "https://corp.pomerium.io", http.StatusBadRequest},
	}
	for _, tt := range tests {
		t.Run(tt.name, func(t *testing.T) {
			ctrl := gomock.NewController(t)
			defer ctrl.Finish()
			aead, err := chacha20poly1305.NewX(cryptutil.NewKey())
			if err != nil {
				t.Fatal(err)
			}
			signer, err := jws.NewHS256Signer(nil)
			if err != nil {
				t.Fatal(err)
			}
			authURL, _ := url.Parse(tt.authenticateURL)
			a := &Authenticate{
				state: newAtomicAuthenticateState(&authenticateState{
					dataBrokerClient: mockDataBrokerServiceClient{
						get: func(ctx context.Context, in *databroker.GetRequest, opts ...grpc.CallOption) (*databroker.GetResponse, error) {
							return nil, fmt.Errorf("not implemented")
						},
						put: func(ctx context.Context, in *databroker.PutRequest, opts ...grpc.CallOption) (*databroker.PutResponse, error) {
							return nil, nil
						},
					},
					directoryClient:  new(mockDirectoryServiceClient),
					redirectURL:      authURL,
					sessionStore:     tt.session,
					cookieCipher:     aead,
					encryptedEncoder: signer,
				}),
				options:  config.NewAtomicOptions(),
				provider: identity.NewAtomicAuthenticator(),
			}
			a.provider.Store(tt.provider)
			u, _ := url.Parse("/oauthGet")
			params, _ := url.ParseQuery(u.RawQuery)
			params.Add("error", tt.paramErr)
			params.Add("code", tt.code)
			nonce := cryptutil.NewBase64Key() // mock csrf
			// (nonce|timestamp|redirect_url|encrypt(redirect_url),mac(nonce,ts))
			b := []byte(fmt.Sprintf("%s|%d|%s", nonce, tt.ts, tt.extraMac))

			enc := cryptutil.Encrypt(a.state.Load().cookieCipher, []byte(tt.redirectURI), b)
			b = append(b, enc...)
			encodedState := base64.URLEncoding.EncodeToString(b)
			if tt.extraState != "" {
				encodedState += tt.extraState
			}
			if tt.stateOvveride != "" {
				encodedState = tt.stateOvveride
			}
			params.Add("state", encodedState)

			u.RawQuery = params.Encode()

			r := httptest.NewRequest(tt.method, u.String(), nil)
			r.Header.Set("Accept", "application/json")
			w := httptest.NewRecorder()
			httputil.HandlerFunc(a.OAuthCallback).ServeHTTP(w, r)
			if w.Result().StatusCode != tt.wantCode {
				t.Errorf("Authenticate.OAuthCallback() error = %v, wantErr %v\n%v", w.Result().StatusCode, tt.wantCode, w.Body.String())
				return
			}
		})
	}
}

func TestAuthenticate_SessionValidatorMiddleware(t *testing.T) {
	t.Parallel()
	fn := http.HandlerFunc(func(w http.ResponseWriter, r *http.Request) {
		w.Header().Set("Content-Type", "text/plain; charset=utf-8")
		fmt.Fprintln(w, "RVSI FILIVS CAISAR")
		w.WriteHeader(http.StatusOK)
	})

	tests := []struct {
		name    string
		headers map[string]string

		session  sessions.SessionStore
		ctxError error
		provider identity.Authenticator

		wantStatus int
	}{
		{
			"good",
			nil,
			&mstore.Store{Session: &sessions.State{Version: "v1", ID: "xyz", Expiry: jwt.NewNumericDate(time.Now().Add(10 * time.Minute))}},
			nil,
			identity.MockProvider{RefreshResponse: oauth2.Token{Expiry: time.Now().Add(10 * time.Minute)}},
			http.StatusOK,
		},
		{
			"invalid session",
			nil,
			&mstore.Store{Session: &sessions.State{Version: "v1", ID: "xyz", Expiry: jwt.NewNumericDate(time.Now().Add(10 * time.Minute))}},
			errors.New("hi"),
			identity.MockProvider{},
			http.StatusFound,
		},
		{
			"good refresh expired",
			nil,
			&mstore.Store{Session: &sessions.State{Version: "v1", ID: "xyz", Expiry: jwt.NewNumericDate(time.Now().Add(-10 * time.Minute))}},
			nil,
			identity.MockProvider{RefreshResponse: oauth2.Token{Expiry: time.Now().Add(10 * time.Minute)}},
			http.StatusOK,
		},
		{
			"expired,refresh error",
			nil,
			&mstore.Store{Session: &sessions.State{Version: "v1", ID: "xyz", Expiry: jwt.NewNumericDate(time.Now().Add(-10 * time.Minute))}},
			sessions.ErrExpired,
			identity.MockProvider{RefreshError: errors.New("error")},
			http.StatusFound,
		},
		{
			"expired,save error",
			nil,
			&mstore.Store{SaveError: errors.New("error"), Session: &sessions.State{Version: "v1", ID: "xyz", Expiry: jwt.NewNumericDate(time.Now().Add(-10 * time.Minute))}},
			sessions.ErrExpired,
			identity.MockProvider{RefreshResponse: oauth2.Token{Expiry: time.Now().Add(10 * time.Minute)}},
			http.StatusFound,
		},
		{
			"expired XHR,refresh error",
			map[string]string{"X-Requested-With": "XmlHttpRequest"},
			&mstore.Store{Session: &sessions.State{Version: "v1", ID: "xyz", Expiry: jwt.NewNumericDate(time.Now().Add(-10 * time.Minute))}},
			sessions.ErrExpired,
			identity.MockProvider{RefreshError: errors.New("error")},
			http.StatusUnauthorized,
		},
	}
	for _, tt := range tests {
		t.Run(tt.name, func(t *testing.T) {
			ctrl := gomock.NewController(t)
			defer ctrl.Finish()

			aead, err := chacha20poly1305.NewX(cryptutil.NewKey())
			if err != nil {
				t.Fatal(err)
			}
			signer, err := jws.NewHS256Signer(nil)
			if err != nil {
				t.Fatal(err)
			}
			a := Authenticate{
				state: newAtomicAuthenticateState(&authenticateState{
					cookieSecret:     cryptutil.NewKey(),
					redirectURL:      uriParseHelper("https://authenticate.corp.beyondperimeter.com"),
					sessionStore:     tt.session,
					cookieCipher:     aead,
					encryptedEncoder: signer,
					sharedEncoder:    signer,
					dataBrokerClient: mockDataBrokerServiceClient{
						get: func(ctx context.Context, in *databroker.GetRequest, opts ...grpc.CallOption) (*databroker.GetResponse, error) {
							data, err := ptypes.MarshalAny(&session.Session{
								Id: "SESSION_ID",
							})
							if err != nil {
								return nil, err
							}

							return &databroker.GetResponse{
								Record: &databroker.Record{
									Version: 1,
									Type:    data.GetTypeUrl(),
									Id:      "SESSION_ID",
									Data:    data,
								},
							}, nil
						},
					},
					directoryClient: new(mockDirectoryServiceClient),
				}),
				options:  config.NewAtomicOptions(),
				provider: identity.NewAtomicAuthenticator(),
			}
			a.provider.Store(tt.provider)
			r := httptest.NewRequest("GET", "/", nil)
			state, err := tt.session.LoadSession(r)
			if err != nil {
				t.Fatal(err)
			}
			ctx := r.Context()
			ctx = sessions.NewContext(ctx, state, tt.ctxError)
			r = r.WithContext(ctx)

			r.Header.Set("Accept", "application/json")
			if len(tt.headers) != 0 {
				for k, v := range tt.headers {
					r.Header.Set(k, v)
				}
			}
			w := httptest.NewRecorder()

			got := a.VerifySession(fn)
			got.ServeHTTP(w, r)
			if status := w.Code; status != tt.wantStatus {
				t.Errorf("VerifySession() error = %v, wantErr %v\n%v\n%v", w.Result().StatusCode, tt.wantStatus, w.Header(), w.Body.String())
			}
		})
	}
}

func TestWellKnownEndpoint(t *testing.T) {
	auth := testAuthenticate()

	h := auth.Handler()
	if h == nil {
		t.Error("handler cannot be nil")
	}
	req := httptest.NewRequest("GET", "/.well-known/pomerium/", nil)
	req.Header.Set("Accept", "application/json")
	rr := httptest.NewRecorder()
	h.ServeHTTP(rr, req)
	body := rr.Body.String()
	expected := "{\"authentication_callback_endpoint\":\"https://auth.example.com/oauth2/callback\",\"jwks_uri\":\"https://auth.example.com/.well-known/pomerium/jwks.json\",\"frontchannel_logout_uri\":\"https://auth.example.com/.pomerium/sign_out\"}\n"
	assert.Equal(t, body, expected)
}

func TestJwksEndpoint(t *testing.T) {
	o := newTestOptions(t)
	o.SigningKey = "LS0tLS1CRUdJTiBFQyBQUklWQVRFIEtFWS0tLS0tCk1IY0NBUUVFSUpCMFZkbko1VjEvbVlpYUlIWHhnd2Q0Yzd5YWRTeXMxb3Y0bzA1b0F3ekdvQW9HQ0NxR1NNNDkKQXdFSG9VUURRZ0FFVUc1eENQMEpUVDFINklvbDhqS3VUSVBWTE0wNENnVzlQbEV5cE5SbVdsb29LRVhSOUhUMwpPYnp6aktZaWN6YjArMUt3VjJmTVRFMTh1dy82MXJVQ0JBPT0KLS0tLS1FTkQgRUMgUFJJVkFURSBLRVktLS0tLQo="
	auth, err := New(&config.Config{Options: o})
	if err != nil {
		t.Fatal(err)
		return
	}
	h := auth.Handler()
	if h == nil {
		t.Error("handler cannot be nil")
	}
	req := httptest.NewRequest("GET", "/.well-known/pomerium/jwks.json", nil)
	req.Header.Set("Accept", "application/json")
	rr := httptest.NewRecorder()
	h.ServeHTTP(rr, req)
	body := rr.Body.String()
	expected := "{\"keys\":[{\"use\":\"sig\",\"kty\":\"EC\",\"kid\":\"5b419ade1895fec2d2def6cd33b1b9a018df60db231dc5ecb85cbed6d942813c\",\"crv\":\"P-256\",\"alg\":\"ES256\",\"x\":\"UG5xCP0JTT1H6Iol8jKuTIPVLM04CgW9PlEypNRmWlo\",\"y\":\"KChF0fR09zm884ymInM29PtSsFdnzExNfLsP-ta1AgQ\"}]}\n"
	assert.Equal(t, expected, body)
}

func TestAuthenticate_userInfo(t *testing.T) {
	t.Parallel()

	now := time.Now()
	pbNow, _ := ptypes.TimestampProto(now)
	tests := []struct {
		name         string
		method       string
		sessionStore sessions.SessionStore
		wantCode     int
		wantBody     string
	}{
		{"good", http.MethodGet, &mstore.Store{Encrypted: true, Session: &sessions.State{ID: "SESSION_ID", IssuedAt: jwt.NewNumericDate(now)}}, http.StatusOK, ""},
	}
	for _, tt := range tests {
		t.Run(tt.name, func(t *testing.T) {
			ctrl := gomock.NewController(t)
			defer ctrl.Finish()

			signer, err := jws.NewHS256Signer(nil)
			if err != nil {
				t.Fatal(err)
			}
			a := &Authenticate{
				options: config.NewAtomicOptions(),
				state: newAtomicAuthenticateState(&authenticateState{
					sessionStore:     tt.sessionStore,
					encryptedEncoder: signer,
					sharedEncoder:    signer,
					dataBrokerClient: mockDataBrokerServiceClient{
						get: func(ctx context.Context, in *databroker.GetRequest, opts ...grpc.CallOption) (*databroker.GetResponse, error) {
							data, err := ptypes.MarshalAny(&session.Session{
								Id:      "SESSION_ID",
								UserId:  "USER_ID",
								IdToken: &session.IDToken{IssuedAt: pbNow},
							})
							if err != nil {
								return nil, err
							}

							return &databroker.GetResponse{
								Record: &databroker.Record{
									Version: 1,
									Type:    data.GetTypeUrl(),
									Id:      "SESSION_ID",
									Data:    data,
								},
							}, nil
						},
					},
					directoryClient: new(mockDirectoryServiceClient),
				}),
				templates: template.Must(frontend.NewTemplates()),
			}
			u, _ := url.Parse("/")
			r := httptest.NewRequest(tt.method, u.String(), nil)
			state, err := tt.sessionStore.LoadSession(r)
			if err != nil {
				t.Fatal(err)
			}
			ctx := r.Context()
			ctx = sessions.NewContext(ctx, state, nil)
			r = r.WithContext(ctx)
			r.Header.Set("Accept", "application/json")

			w := httptest.NewRecorder()
			httputil.HandlerFunc(a.userInfo).ServeHTTP(w, r)
			if status := w.Code; status != tt.wantCode {
				t.Errorf("handler returned wrong status code: got %v want %v", status, tt.wantCode)
			}
			body := w.Body.String()
			if !strings.Contains(body, tt.wantBody) {
				t.Errorf("Unexpected body, contains: %s, got: %s", tt.wantBody, body)
			}
		})
	}
}

<<<<<<< HEAD
func TestAuthenticate_FrontchannelLogout(t *testing.T) {
	t.Parallel()

	tests := []struct {
		name string

		logoutIssuer string
		tokenIssuer  string
		widthSession bool
		sessionStore sessions.SessionStore
		provider     identity.MockProvider

		wantCode int
	}{
		{"good", "https://idp.pomerium.io", "https://idp.pomerium.io", true, &mstore.Store{}, identity.MockProvider{AuthenticateResponse: oauth2.Token{}}, http.StatusOK},
		{"good no session", "https://idp.pomerium.io", "https://idp.pomerium.io", false, &mstore.Store{SaveError: errors.New("error")}, identity.MockProvider{AuthenticateResponse: oauth2.Token{}}, http.StatusOK},
	}

	for _, tt := range tests {
		t.Run(tt.name, func(t *testing.T) {
			ctrl := gomock.NewController(t)
			defer ctrl.Finish()
			a := &Authenticate{
				state: newAtomicAuthenticateState(&authenticateState{
					sessionStore:     tt.sessionStore,
					encryptedEncoder: mock.Encoder{},
					sharedEncoder:    mock.Encoder{},
					dataBrokerClient: mockDataBrokerServiceClient{
						get: func(ctx context.Context, in *databroker.GetRequest, opts ...grpc.CallOption) (*databroker.GetResponse, error) {
							if !tt.widthSession {
								return nil, nil
							}

							data, err := ptypes.MarshalAny(&session.Session{
								Id: "SESSION_ID",
								IdToken: &session.IDToken{
									Issuer: tt.tokenIssuer,
								},
							})
							if err != nil {
								return nil, err
							}

							return &databroker.GetResponse{
								Record: &databroker.Record{
									Version: 1,
									Type:    data.GetTypeUrl(),
									Id:      "SESSION_ID",
									Data:    data,
								},
							}, nil
						},
						put: func(ctx context.Context, in *databroker.PutRequest, opts ...grpc.CallOption) (*databroker.PutResponse, error) {
							return nil, nil
						},
					},
					directoryClient: new(mockDirectoryServiceClient),
				}),
				options:  config.NewAtomicOptions(),
				provider: identity.NewAtomicAuthenticator(),
			}

			a.provider.Store(tt.provider)
			u, _ := url.Parse("/.pomerium/frontchannel-logout")
			params, _ := url.ParseQuery(u.RawQuery)
			params.Add("iss", tt.logoutIssuer)
			u.RawQuery = params.Encode()
			r := httptest.NewRequest(http.MethodGet, u.String(), nil)

			w := httptest.NewRecorder()
			httputil.HandlerFunc(a.FrontchannelLogout).ServeHTTP(w, r)
			if status := w.Code; status != tt.wantCode {
				t.Errorf("handler returned wrong status code: got %v want %v", status, tt.wantCode)
			}
		})
	}
}

=======
>>>>>>> 07d90747
type mockDataBrokerServiceClient struct {
	databroker.DataBrokerServiceClient

	get func(ctx context.Context, in *databroker.GetRequest, opts ...grpc.CallOption) (*databroker.GetResponse, error)
	put func(ctx context.Context, in *databroker.PutRequest, opts ...grpc.CallOption) (*databroker.PutResponse, error)
}

func (m mockDataBrokerServiceClient) Get(ctx context.Context, in *databroker.GetRequest, opts ...grpc.CallOption) (*databroker.GetResponse, error) {
	return m.get(ctx, in, opts...)
}

func (m mockDataBrokerServiceClient) Put(ctx context.Context, in *databroker.PutRequest, opts ...grpc.CallOption) (*databroker.PutResponse, error) {
	return m.put(ctx, in, opts...)
}

type mockDirectoryServiceClient struct {
	directory.DirectoryServiceClient

	refreshUser func(ctx context.Context, in *directory.RefreshUserRequest, opts ...grpc.CallOption) (*empty.Empty, error)
}

func (m mockDirectoryServiceClient) RefreshUser(ctx context.Context, in *directory.RefreshUserRequest, opts ...grpc.CallOption) (*empty.Empty, error) {
	if m.refreshUser != nil {
		return m.refreshUser(ctx, in, opts...)
	}
	return nil, status.Error(codes.Unimplemented, "")
}

func TestAuthenticate_SignOut_CSRF(t *testing.T) {
	now := time.Now()
	signer, err := jws.NewHS256Signer(nil)
	if err != nil {
		t.Fatal(err)
	}
	pbNow, _ := ptypes.TimestampProto(now)
	a := &Authenticate{
		options: config.NewAtomicOptions(),
		state: newAtomicAuthenticateState(&authenticateState{
			// sessionStore:     tt.sessionStore,
			cookieSecret:     cryptutil.NewKey(),
			encryptedEncoder: signer,
			sharedEncoder:    signer,
			dataBrokerClient: mockDataBrokerServiceClient{
				get: func(ctx context.Context, in *databroker.GetRequest, opts ...grpc.CallOption) (*databroker.GetResponse, error) {
					data, err := ptypes.MarshalAny(&session.Session{
						Id:      "SESSION_ID",
						UserId:  "USER_ID",
						IdToken: &session.IDToken{IssuedAt: pbNow},
					})
					if err != nil {
						return nil, err
					}

					return &databroker.GetResponse{
						Record: &databroker.Record{
							Version: "0001",
							Type:    data.GetTypeUrl(),
							Id:      "SESSION_ID",
							Data:    data,
						},
					}, nil
				},
			},
			directoryClient: new(mockDirectoryServiceClient),
		}),
		templates: template.Must(frontend.NewTemplates()),
	}
	tests := []struct {
		name          string
		setCSRFCookie bool
		method        string
		wantStatus    int
		wantBody      string
	}{
		{"GET without CSRF should fail", false, "GET", 400, "{\"Status\":400,\"Error\":\"Bad Request: CSRF token invalid\"}\n"},
		{"POST without CSRF should fail", false, "POST", 400, "{\"Status\":400,\"Error\":\"Bad Request: CSRF token invalid\"}\n"},
	}
	for _, tt := range tests {
		t.Run(tt.name, func(t *testing.T) {
			s := a.Handler()

			// Obtain a CSRF cookie via a GET request.
			orr, err := http.NewRequest("GET", "/", nil)
			if err != nil {
				t.Fatal(err)
			}
			rr := httptest.NewRecorder()
			s.ServeHTTP(rr, orr)

			r, err := http.NewRequest(tt.method, "/.pomerium/sign_out", nil)
			if err != nil {
				t.Fatal(err)
			}
			if tt.setCSRFCookie {
				r.Header.Set("Cookie", rr.Header().Get("Set-Cookie"))
			}
			r.Header.Set("Accept", "application/json")
			r.Header.Set("Referer", "/")
			rr = httptest.NewRecorder()
			s.ServeHTTP(rr, r)

			if rr.Code != tt.wantStatus {
				t.Errorf("status: got %v want %v", rr.Code, tt.wantStatus)
			}
			body := rr.Body.String()
			if diff := cmp.Diff(body, tt.wantBody); diff != "" {
				t.Errorf("handler returned wrong body Body: %s", diff)
			}
		})
	}
}<|MERGE_RESOLUTION|>--- conflicted
+++ resolved
@@ -23,11 +23,7 @@
 	"google.golang.org/grpc"
 	"google.golang.org/grpc/codes"
 	"google.golang.org/grpc/status"
-<<<<<<< HEAD
-=======
-	"google.golang.org/protobuf/types/known/emptypb"
 	"gopkg.in/square/go-jose.v2/jwt"
->>>>>>> 07d90747
 
 	"github.com/pomerium/pomerium/config"
 	"github.com/pomerium/pomerium/internal/encoding"
@@ -672,87 +668,6 @@
 	}
 }
 
-<<<<<<< HEAD
-func TestAuthenticate_FrontchannelLogout(t *testing.T) {
-	t.Parallel()
-
-	tests := []struct {
-		name string
-
-		logoutIssuer string
-		tokenIssuer  string
-		widthSession bool
-		sessionStore sessions.SessionStore
-		provider     identity.MockProvider
-
-		wantCode int
-	}{
-		{"good", "https://idp.pomerium.io", "https://idp.pomerium.io", true, &mstore.Store{}, identity.MockProvider{AuthenticateResponse: oauth2.Token{}}, http.StatusOK},
-		{"good no session", "https://idp.pomerium.io", "https://idp.pomerium.io", false, &mstore.Store{SaveError: errors.New("error")}, identity.MockProvider{AuthenticateResponse: oauth2.Token{}}, http.StatusOK},
-	}
-
-	for _, tt := range tests {
-		t.Run(tt.name, func(t *testing.T) {
-			ctrl := gomock.NewController(t)
-			defer ctrl.Finish()
-			a := &Authenticate{
-				state: newAtomicAuthenticateState(&authenticateState{
-					sessionStore:     tt.sessionStore,
-					encryptedEncoder: mock.Encoder{},
-					sharedEncoder:    mock.Encoder{},
-					dataBrokerClient: mockDataBrokerServiceClient{
-						get: func(ctx context.Context, in *databroker.GetRequest, opts ...grpc.CallOption) (*databroker.GetResponse, error) {
-							if !tt.widthSession {
-								return nil, nil
-							}
-
-							data, err := ptypes.MarshalAny(&session.Session{
-								Id: "SESSION_ID",
-								IdToken: &session.IDToken{
-									Issuer: tt.tokenIssuer,
-								},
-							})
-							if err != nil {
-								return nil, err
-							}
-
-							return &databroker.GetResponse{
-								Record: &databroker.Record{
-									Version: 1,
-									Type:    data.GetTypeUrl(),
-									Id:      "SESSION_ID",
-									Data:    data,
-								},
-							}, nil
-						},
-						put: func(ctx context.Context, in *databroker.PutRequest, opts ...grpc.CallOption) (*databroker.PutResponse, error) {
-							return nil, nil
-						},
-					},
-					directoryClient: new(mockDirectoryServiceClient),
-				}),
-				options:  config.NewAtomicOptions(),
-				provider: identity.NewAtomicAuthenticator(),
-			}
-
-			a.provider.Store(tt.provider)
-			u, _ := url.Parse("/.pomerium/frontchannel-logout")
-			params, _ := url.ParseQuery(u.RawQuery)
-			params.Add("iss", tt.logoutIssuer)
-			u.RawQuery = params.Encode()
-			r := httptest.NewRequest(http.MethodGet, u.String(), nil)
-
-			w := httptest.NewRecorder()
-			httputil.HandlerFunc(a.FrontchannelLogout).ServeHTTP(w, r)
-			if status := w.Code; status != tt.wantCode {
-				t.Errorf("handler returned wrong status code: got %v want %v", status, tt.wantCode)
-			}
-		})
-	}
-}
-
-=======
->>>>>>> 07d90747
 type mockDataBrokerServiceClient struct {
 	databroker.DataBrokerServiceClient
 
@@ -808,7 +723,7 @@
 
 					return &databroker.GetResponse{
 						Record: &databroker.Record{
-							Version: "0001",
+							Version: 1,
 							Type:    data.GetTypeUrl(),
 							Id:      "SESSION_ID",
 							Data:    data,
