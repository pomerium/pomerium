package authenticate

import (
	"context"
	"encoding/base64"
	"encoding/json"
	"errors"
	"fmt"
	"net/http"
	"net/url"
	"strings"
	"time"

	"github.com/golang/protobuf/ptypes"
	"github.com/google/uuid"
	"github.com/gorilla/mux"
	"github.com/pomerium/csrf"
	"github.com/rs/cors"

	"github.com/pomerium/pomerium/internal/cryptutil"
	"github.com/pomerium/pomerium/internal/grpc/directory"
	"github.com/pomerium/pomerium/internal/grpc/session"
<<<<<<< HEAD
	"github.com/pomerium/pomerium/internal/grpc/user"
=======
>>>>>>> e79c08a1
	"github.com/pomerium/pomerium/internal/httputil"
	"github.com/pomerium/pomerium/internal/identity/oidc"
	"github.com/pomerium/pomerium/internal/log"
	"github.com/pomerium/pomerium/internal/middleware"
	"github.com/pomerium/pomerium/internal/sessions"
	"github.com/pomerium/pomerium/internal/telemetry/trace"
	"github.com/pomerium/pomerium/internal/urlutil"
<<<<<<< HEAD
=======

	"github.com/gorilla/mux"
	"github.com/rs/cors"
>>>>>>> e79c08a1
)

// Handler returns the authenticate service's handler chain.
func (a *Authenticate) Handler() http.Handler {
	r := httputil.NewRouter()
	a.Mount(r)
	return r
}

// Mount mounts the authenticate routes to the given router.
func (a *Authenticate) Mount(r *mux.Router) {
	r.StrictSlash(true)
	r.Use(middleware.SetHeaders(httputil.HeadersContentSecurityPolicy))
	r.Use(csrf.Protect(
		a.cookieSecret,
		csrf.Secure(a.cookieOptions.Secure),
		csrf.Path("/"),
		csrf.UnsafePaths([]string{a.RedirectURL.Path}), // enforce CSRF on "safe" handler
		csrf.FormValueName("state"),                    // rfc6749 section-10.12
		csrf.CookieName(fmt.Sprintf("%s_csrf", a.cookieOptions.Name)),
		csrf.ErrorHandler(httputil.HandlerFunc(httputil.CSRFFailureHandler)),
	))

	r.Path("/robots.txt").HandlerFunc(a.RobotsTxt).Methods(http.MethodGet)
	// Identity Provider (IdP) endpoints
	r.Path("/oauth2/callback").Handler(httputil.HandlerFunc(a.OAuthCallback)).Methods(http.MethodGet)

	// Proxy service endpoints
	v := r.PathPrefix("/.pomerium").Subrouter()
	c := cors.New(cors.Options{
		AllowOriginRequestFunc: func(r *http.Request, _ string) bool {
			err := middleware.ValidateRequestURL(r, a.sharedKey)
			if err != nil {
				log.FromRequest(r).Info().Err(err).Msg("authenticate: origin blocked")
			}
			return err == nil
		},
		AllowCredentials: true,
		AllowedHeaders:   []string{"*"},
	})
	v.Use(c.Handler)
	v.Use(sessions.RetrieveSession(a.sessionLoaders...))
	v.Use(a.VerifySession)
	v.Path("/").Handler(httputil.HandlerFunc(a.Dashboard))
	v.Path("/sign_in").Handler(httputil.HandlerFunc(a.SignIn))
	v.Path("/sign_out").Handler(httputil.HandlerFunc(a.SignOut))

	wk := r.PathPrefix("/.well-known/pomerium").Subrouter()
	wk.Path("/jwks.json").Handler(httputil.HandlerFunc(a.jwks)).Methods(http.MethodGet)
	wk.Path("/").Handler(httputil.HandlerFunc(a.wellKnown)).Methods(http.MethodGet)

	// https://www.googleapis.com/oauth2/v3/certs

	// programmatic access api endpoint
	api := r.PathPrefix("/api").Subrouter()
	api.Use(sessions.RetrieveSession(a.sessionLoaders...))
}

// Well-Known Uniform Resource Identifiers (URIs)
// https://en.wikipedia.org/wiki/List_of_/.well-known/_services_offered_by_webservers
func (a *Authenticate) wellKnown(w http.ResponseWriter, r *http.Request) error {
	wellKnownURLS := struct {
		// URL string referencing the client's JSON Web Key (JWK) Set
		// RFC7517 document, which contains the client's public keys.
		JSONWebKeySetURL       string `json:"jwks_uri"`
		OAuth2Callback         string `json:"authentication_callback_endpoint"`
		ProgrammaticRefreshAPI string `json:"api_refresh_endpoint"`
	}{
		a.RedirectURL.ResolveReference(&url.URL{Path: "/.well-known/pomerium/jwks.json"}).String(),
		a.RedirectURL.ResolveReference(&url.URL{Path: "/oauth2/callback"}).String(),
		a.RedirectURL.ResolveReference(&url.URL{Path: "/api/v1/refresh"}).String(),
	}
	w.Header().Set("Content-Type", "application/json")
	w.Header().Set("X-Content-Type-Options", "nosniff")
	jBytes, err := json.Marshal(wellKnownURLS)
	if err != nil {
		return err
	}
	w.WriteHeader(http.StatusOK)
	fmt.Fprintf(w, "%s", jBytes)
	return nil
}

func (a *Authenticate) jwks(w http.ResponseWriter, r *http.Request) error {
	w.Header().Set("Content-Type", "application/json")
	w.Header().Set("X-Content-Type-Options", "nosniff")
	jBytes, err := json.Marshal(a.jwk)
	if err != nil {
		return err
	}
	w.WriteHeader(http.StatusOK)
	fmt.Fprintf(w, "%s", jBytes)
	return nil
}

// VerifySession is the middleware used to enforce a valid authentication
// session state is attached to the users's request context.
func (a *Authenticate) VerifySession(next http.Handler) http.Handler {
	return httputil.HandlerFunc(func(w http.ResponseWriter, r *http.Request) error {
		ctx, span := trace.StartSpan(r.Context(), "authenticate.VerifySession")
		defer span.End()
		_, err := a.getSessionFromCtx(ctx)
		if err != nil {
			log.FromRequest(r).Info().Err(err).Msg("authenticate: session load error")
			return a.reauthenticateOrFail(w, r, err)
		}
		next.ServeHTTP(w, r.WithContext(ctx))
		return nil
	})
}

// RobotsTxt handles the /robots.txt route.
func (a *Authenticate) RobotsTxt(w http.ResponseWriter, r *http.Request) {
	w.Header().Set("Content-Type", "text/plain; charset=utf-8")
	w.WriteHeader(http.StatusOK)
	fmt.Fprintf(w, "User-agent: *\nDisallow: /")
}

// SignIn handles authenticating a user.
func (a *Authenticate) SignIn(w http.ResponseWriter, r *http.Request) error {
	ctx, span := trace.StartSpan(r.Context(), "authenticate.SignOut")
	defer span.End()

	redirectURL, err := urlutil.ParseAndValidateURL(r.FormValue(urlutil.QueryRedirectURI))
	if err != nil {
		return httputil.NewError(http.StatusBadRequest, err)
	}

	jwtAudience := []string{a.RedirectURL.Host, redirectURL.Host}

	var callbackURL *url.URL
	// if the callback is explicitly set, set it and add an additional audience
	if callbackStr := r.FormValue(urlutil.QueryCallbackURI); callbackStr != "" {
		callbackURL, err = urlutil.ParseAndValidateURL(callbackStr)
		if err != nil {
			return httputil.NewError(http.StatusBadRequest, err)
		}
		jwtAudience = append(jwtAudience, callbackURL.Host)
	} else {
		// otherwise, assume callback is the same host as redirect
		callbackURL, _ = urlutil.DeepCopy(redirectURL)
		callbackURL.Path = "/.pomerium/callback/"
		callbackURL.RawQuery = ""
	}

	// add an additional claim for the forward-auth host, if set
	if fwdAuth := r.FormValue(urlutil.QueryForwardAuth); fwdAuth != "" {
		jwtAudience = append(jwtAudience, fwdAuth)
	}

	s, err := a.getSessionFromCtx(ctx)
	if err != nil {
		a.sessionStore.ClearSession(w, r)
		return err
	}
	if err != nil {
		a.sessionStore.ClearSession(w, r)
		return err
	}
	// user impersonation
	if impersonate := r.FormValue(urlutil.QueryImpersonateAction); impersonate != "" {
		s.SetImpersonation(r.FormValue(urlutil.QueryImpersonateEmail), r.FormValue(urlutil.QueryImpersonateGroups))
	}
	newSession := sessions.NewSession(s, a.RedirectURL.Host, jwtAudience)

	// re-persist the session, useful when session was evicted from session
	if err := a.sessionStore.SaveSession(w, r, s); err != nil {
		return httputil.NewError(http.StatusBadRequest, err)
	}

	callbackParams := callbackURL.Query()

	if r.FormValue(urlutil.QueryIsProgrammatic) == "true" {
		newSession.Programmatic = true

		pbSession, err := session.Get(ctx, a.dataBrokerClient, s.ID)
		if err != nil {
			return httputil.NewError(http.StatusBadRequest, err)
		}

		encSession, err := a.encryptedEncoder.Marshal(pbSession.GetOauthToken())
		if err != nil {
			return httputil.NewError(http.StatusBadRequest, err)
		}
		callbackParams.Set(urlutil.QueryRefreshToken, string(encSession))
		callbackParams.Set(urlutil.QueryIsProgrammatic, "true")
	}

	// sign the route session, as a JWT
	signedJWT, err := a.sharedEncoder.Marshal(newSession)
	if err != nil {
		return httputil.NewError(http.StatusBadRequest, err)
	}

	// encrypt our route-based token JWT avoiding any accidental logging
	encryptedJWT := cryptutil.Encrypt(a.sharedCipher, signedJWT, nil)
	// base64 our encrypted payload for URL-friendlyness
	encodedJWT := base64.URLEncoding.EncodeToString(encryptedJWT)

	// add our encoded and encrypted route-session JWT to a query param
	callbackParams.Set(urlutil.QuerySessionEncrypted, encodedJWT)
	callbackParams.Set(urlutil.QueryRedirectURI, redirectURL.String())
	callbackURL.RawQuery = callbackParams.Encode()

	// build our hmac-d redirect URL with our session, pointing back to the
	// proxy's callback URL which is responsible for setting our new route-session
	uri := urlutil.NewSignedURL(a.sharedKey, callbackURL)
	httputil.Redirect(w, r, uri.String(), http.StatusFound)
	return nil
}

// SignOut signs the user out and attempts to revoke the user's identity session
// Handles both GET and POST.
func (a *Authenticate) SignOut(w http.ResponseWriter, r *http.Request) error {
	ctx, span := trace.StartSpan(r.Context(), "authenticate.SignOut")
	defer span.End()

	sessionState, err := a.getSessionFromCtx(ctx)
	if err == nil {
		err = a.deleteSession(ctx, sessionState.ID)
		if err != nil {
			log.Warn().Err(err).Msg("failed to delete session from session store")
		}
	}

	// no matter what happens, we want to clear the session store
	a.sessionStore.ClearSession(w, r)
	redirectString := r.FormValue(urlutil.QueryRedirectURI)
	endSessionURL, err := a.provider.LogOut()
	if err == nil {
		params := url.Values{}
		params.Add("post_logout_redirect_uri", redirectString)
		endSessionURL.RawQuery = params.Encode()
		redirectString = endSessionURL.String()
	} else if !errors.Is(err, oidc.ErrSignoutNotImplemented) {
		log.Warn().Err(err).Msg("authenticate.SignOut: failed getting session")
	}

	httputil.Redirect(w, r, redirectString, http.StatusFound)

	return nil
}

// reauthenticateOrFail starts the authenticate process by redirecting the
// user to their respective identity provider. This function also builds the
// 'state' parameter which is encrypted and includes authenticating data
// for validation.
// If the request is a `xhr/ajax` request (e.g the `X-Requested-With` header)
// is set do not redirect but instead return 401 unauthorized.
//
// https://openid.net/specs/openid-connect-core-1_0-final.html#AuthRequest
// https://tools.ietf.org/html/rfc6749#section-4.2.1
// https://developer.mozilla.org/en-US/docs/Web/API/XMLHttpRequest
func (a *Authenticate) reauthenticateOrFail(w http.ResponseWriter, r *http.Request, err error) error {
	// If request AJAX/XHR request, return a 401 instead because the redirect
	// will almost certainly violate their CORs policy
	if reqType := r.Header.Get("X-Requested-With"); strings.EqualFold(reqType, "XmlHttpRequest") {
		return httputil.NewError(http.StatusUnauthorized, err)
	}
	a.sessionStore.ClearSession(w, r)
	redirectURL := a.RedirectURL.ResolveReference(r.URL)
	nonce := csrf.Token(r)
	now := time.Now().Unix()
	b := []byte(fmt.Sprintf("%s|%d|", nonce, now))
	enc := cryptutil.Encrypt(a.cookieCipher, []byte(redirectURL.String()), b)
	b = append(b, enc...)
	encodedState := base64.URLEncoding.EncodeToString(b)
	httputil.Redirect(w, r, a.provider.GetSignInURL(encodedState), http.StatusFound)
	return nil
}

// OAuthCallback handles the callback from the identity provider.
//
// https://openid.net/specs/openid-connect-core-1_0.html#CodeFlowSteps
// https://openid.net/specs/openid-connect-core-1_0.html#AuthResponse
func (a *Authenticate) OAuthCallback(w http.ResponseWriter, r *http.Request) error {
	redirect, err := a.getOAuthCallback(w, r)
	if err != nil {
		return fmt.Errorf("authenticate.OAuthCallback: %w", err)
	}
	httputil.Redirect(w, r, redirect.String(), http.StatusFound)
	return nil
}

func (a *Authenticate) statusForErrorCode(errorCode string) int {
	switch errorCode {
	case "access_denied", "unauthorized_client":
		return http.StatusUnauthorized
	default:
		return http.StatusBadRequest
	}
}

func (a *Authenticate) getOAuthCallback(w http.ResponseWriter, r *http.Request) (*url.URL, error) {
	ctx, span := trace.StartSpan(r.Context(), "authenticate.getOAuthCallback")
	defer span.End()

	// Error Authentication Response: rfc6749#section-4.1.2.1 & OIDC#3.1.2.6
	//
	// first, check if the identity provider returned an error
	if idpError := r.FormValue("error"); idpError != "" {
		return nil, httputil.NewError(a.statusForErrorCode(idpError), fmt.Errorf("identity provider: %v", idpError))
	}
	// fail if no session redemption code is returned
	code := r.FormValue("code")
	if code == "" {
		return nil, httputil.NewError(http.StatusBadRequest, fmt.Errorf("identity provider returned empty code"))
	}

	// Successful Authentication Response: rfc6749#section-4.1.2 & OIDC#3.1.2.5
	//
	// Exchange the supplied Authorization Code for a valid user session.
	var s sessions.State
	accessToken, err := a.provider.Authenticate(ctx, code, &s)
	if err != nil {
		return nil, fmt.Errorf("error redeeming authenticate code: %w", err)
	}
	s.ID = uuid.New().String()

	if a.sessionClient != nil {
		sessionExpiry, _ := ptypes.TimestampProto(time.Now().Add(time.Hour))
		idTokenExpiry, _ := ptypes.TimestampProto(s.Expiry.Time())
		idTokenIssuedAt, _ := ptypes.TimestampProto(s.IssuedAt.Time())
		oauthTokenExpiry, _ := ptypes.TimestampProto(accessToken.Expiry)
		_, err := a.sessionClient.Add(r.Context(), &session.AddRequest{
			Session: &session.Session{
				Id:        s.ID,
				UserId:    s.Issuer + "/" + s.Subject,
				ExpiresAt: sessionExpiry,
				IdToken: &session.IDToken{
					Issuer:    s.Issuer,
					Subject:   s.Subject,
					ExpiresAt: idTokenExpiry,
					IssuedAt:  idTokenIssuedAt,
				},
				OauthToken: &session.OAuthToken{
					AccessToken:  accessToken.AccessToken,
					TokenType:    accessToken.TokenType,
					ExpiresAt:    oauthTokenExpiry,
					RefreshToken: accessToken.RefreshToken,
				},
			},
		})
		if err != nil {
			return nil, httputil.NewError(http.StatusInternalServerError, fmt.Errorf("error saving session: %w", err))
		}
	}

	newState := sessions.NewSession(
		&s,
		a.RedirectURL.Hostname(),
		[]string{a.RedirectURL.Hostname()})

	// state includes a csrf nonce (validated by middleware) and redirect uri
	bytes, err := base64.URLEncoding.DecodeString(r.FormValue("state"))
	if err != nil {
		return nil, httputil.NewError(http.StatusBadRequest, fmt.Errorf("bad bytes: %w", err))
	}

	// split state into concat'd components
	// (nonce|timestamp|redirect_url|encrypted_data(redirect_url)+mac(nonce,ts))
	statePayload := strings.SplitN(string(bytes), "|", 3)
	if len(statePayload) != 3 {
		return nil, httputil.NewError(http.StatusBadRequest, fmt.Errorf("state malformed, size: %d", len(statePayload)))
	}

	// verify that the returned timestamp is valid
	if err := cryptutil.ValidTimestamp(statePayload[1]); err != nil {
		return nil, httputil.NewError(http.StatusBadRequest, err)
	}

	// Use our AEAD construct to enforce secrecy and authenticity:
	// mac: to validate the nonce again, and above timestamp
	// decrypt: to prevent leaking 'redirect_uri' to IdP or logs
	b := []byte(fmt.Sprint(statePayload[0], "|", statePayload[1], "|"))
	redirectString, err := cryptutil.Decrypt(a.cookieCipher, []byte(statePayload[2]), b)
	if err != nil {
		return nil, httputil.NewError(http.StatusBadRequest, err)
	}

	redirectURL, err := urlutil.ParseAndValidateURL(string(redirectString))
	if err != nil {
		return nil, httputil.NewError(http.StatusBadRequest, err)
	}

	// ...  and the user state to local storage.
	if err := a.sessionStore.SaveSession(w, r, &newState); err != nil {
		return nil, fmt.Errorf("failed saving new session: %w", err)
	}
	return redirectURL, nil
}

func (a *Authenticate) getSessionFromCtx(ctx context.Context) (*sessions.State, error) {
	jwt, err := sessions.FromContext(ctx)
<<<<<<< HEAD
	if err != nil {
		return nil, httputil.NewError(http.StatusBadRequest, err)
	}
	var s sessions.State
	if err := a.sharedEncoder.Unmarshal([]byte(jwt), &s); err != nil {
		return nil, httputil.NewError(http.StatusBadRequest, err)
	}
	return &s, nil
}

func (a *Authenticate) deleteSession(ctx context.Context, sessionID string) error {
	if a.sessionClient == nil {
		return nil
	}

	_, err := a.sessionClient.Add(ctx, &session.AddRequest{
		Session: &session.Session{
			Id:        sessionID,
			DeletedAt: ptypes.TimestampNow(),
		},
	})
	return err
}

// Dashboard renders the /.pomerium/ user dashboard.
func (a *Authenticate) Dashboard(w http.ResponseWriter, r *http.Request) error {
	s, err := a.getSessionFromCtx(r.Context())
	if err != nil {
		s.ID = uuid.New().String()
	}

	pbSession, err := session.Get(r.Context(), a.dataBrokerClient, s.ID)
	if err != nil {
		pbSession = &session.Session{
			Id: s.ID,
		}
	}
	pbUser, err := user.Get(r.Context(), a.dataBrokerClient, pbSession.GetUserId())
	if err != nil {
		pbUser = &user.User{
			Id: pbSession.GetUserId(),
		}
	}
	pbDirectoryUser, err := directory.Get(r.Context(), a.dataBrokerClient, pbSession.GetUserId())
	if err != nil {
		pbDirectoryUser = &directory.User{
			Id: pbSession.GetUserId(),
		}
	}

	input := map[string]interface{}{
		"State":             s,
		"Session":           pbSession,
		"User":              pbUser,
		"DirectoryUser":     pbDirectoryUser,
		"csrfField":         csrf.TemplateField(r),
		"ImpersonateAction": urlutil.QueryImpersonateAction,
		"ImpersonateEmail":  urlutil.QueryImpersonateEmail,
		"ImpersonateGroups": urlutil.QueryImpersonateGroups,
		"RedirectURL":       r.URL.Query().Get(urlutil.QueryRedirectURI),
	}

	if redirectURL, err := url.Parse(r.URL.Query().Get(urlutil.QueryRedirectURI)); err == nil {
		input["RedirectURL"] = redirectURL.String()
		signOutURL := redirectURL.ResolveReference(new(url.URL))
		signOutURL.Path = "/.pomerium/sign_out"
		input["SignOutURL"] = signOutURL.String()
	} else {
		input["SignOutURL"] = "/.pomerium/sign_out"
	}

	err = a.templates.ExecuteTemplate(w, "dashboard.html", input)
=======
>>>>>>> e79c08a1
	if err != nil {
		log.Warn().Err(err).Interface("input", input).Msg("proxy: error rendering dashboard")
	}
<<<<<<< HEAD
	return nil
=======
	var s sessions.State
	if err := a.sharedEncoder.Unmarshal([]byte(jwt), &s); err != nil {
		return nil, httputil.NewError(http.StatusBadRequest, err)
	}
	return &s, nil
}

func (a *Authenticate) deleteSession(ctx context.Context, sessionID string) error {
	if a.sessionClient == nil {
		return nil
	}

	_, err := a.sessionClient.Add(ctx, &session.AddRequest{
		Session: &session.Session{
			Id:        sessionID,
			DeletedAt: ptypes.TimestampNow(),
		},
	})
	return err
>>>>>>> e79c08a1
}<|MERGE_RESOLUTION|>--- conflicted
+++ resolved
@@ -20,10 +20,7 @@
 	"github.com/pomerium/pomerium/internal/cryptutil"
 	"github.com/pomerium/pomerium/internal/grpc/directory"
 	"github.com/pomerium/pomerium/internal/grpc/session"
-<<<<<<< HEAD
 	"github.com/pomerium/pomerium/internal/grpc/user"
-=======
->>>>>>> e79c08a1
 	"github.com/pomerium/pomerium/internal/httputil"
 	"github.com/pomerium/pomerium/internal/identity/oidc"
 	"github.com/pomerium/pomerium/internal/log"
@@ -31,12 +28,6 @@
 	"github.com/pomerium/pomerium/internal/sessions"
 	"github.com/pomerium/pomerium/internal/telemetry/trace"
 	"github.com/pomerium/pomerium/internal/urlutil"
-<<<<<<< HEAD
-=======
-
-	"github.com/gorilla/mux"
-	"github.com/rs/cors"
->>>>>>> e79c08a1
 )
 
 // Handler returns the authenticate service's handler chain.
@@ -431,7 +422,6 @@
 
 func (a *Authenticate) getSessionFromCtx(ctx context.Context) (*sessions.State, error) {
 	jwt, err := sessions.FromContext(ctx)
-<<<<<<< HEAD
 	if err != nil {
 		return nil, httputil.NewError(http.StatusBadRequest, err)
 	}
@@ -504,19 +494,10 @@
 	}
 
 	err = a.templates.ExecuteTemplate(w, "dashboard.html", input)
-=======
->>>>>>> e79c08a1
 	if err != nil {
 		log.Warn().Err(err).Interface("input", input).Msg("proxy: error rendering dashboard")
 	}
-<<<<<<< HEAD
-	return nil
-=======
-	var s sessions.State
-	if err := a.sharedEncoder.Unmarshal([]byte(jwt), &s); err != nil {
-		return nil, httputil.NewError(http.StatusBadRequest, err)
-	}
-	return &s, nil
+	return nil
 }
 
 func (a *Authenticate) deleteSession(ctx context.Context, sessionID string) error {
@@ -531,5 +512,4 @@
 		},
 	})
 	return err
->>>>>>> e79c08a1
 }