--- conflicted
+++ resolved
@@ -50,21 +50,19 @@
 }
 
 enum BearerTokenFormat {
-  BEARER_TOKEN_FORMAT_UNKNOWN = 0;
-  BEARER_TOKEN_FORMAT_DEFAULT = 1;
-  BEARER_TOKEN_FORMAT_IDP_ACCESS_TOKEN = 2;
+  BEARER_TOKEN_FORMAT_UNKNOWN            = 0;
+  BEARER_TOKEN_FORMAT_DEFAULT            = 1;
+  BEARER_TOKEN_FORMAT_IDP_ACCESS_TOKEN   = 2;
   BEARER_TOKEN_FORMAT_IDP_IDENTITY_TOKEN = 3;
 }
 
 // Next ID: 71.
 message Route {
-<<<<<<< HEAD
-  message StringList { repeated string values = 1; }
-
-  string name = 1;
-=======
+  message StringList {
+    repeated string values = 1;
+  }
+
   string name        = 1;
->>>>>>> ff26890b
   string description = 67;
   string logo_url    = 68;
 
@@ -127,20 +125,12 @@
   bool          preserve_host_header  = 24;
   optional bool pass_identity_headers = 25;
 
-<<<<<<< HEAD
-  string kubernetes_service_account_token = 26;
-  string kubernetes_service_account_token_file = 64;
-  bool enable_google_cloud_serverless_authentication = 42;
-  optional IssuerFormat jwt_issuer_format = 65;
-  repeated string jwt_groups_filter = 66;
-  optional BearerTokenFormat bearer_token_format = 70;
-=======
-  string          kubernetes_service_account_token              = 26;
-  string          kubernetes_service_account_token_file         = 64;
-  bool            enable_google_cloud_serverless_authentication = 42;
-  IssuerFormat    jwt_issuer_format                             = 65;
-  repeated string jwt_groups_filter                             = 66;
->>>>>>> ff26890b
+  string                     kubernetes_service_account_token              = 26;
+  string                     kubernetes_service_account_token_file         = 64;
+  bool                       enable_google_cloud_serverless_authentication = 42;
+  optional IssuerFormat      jwt_issuer_format                             = 65;
+  repeated string            jwt_groups_filter                             = 66;
+  optional BearerTokenFormat bearer_token_format                           = 70;
 
   envoy.config.cluster.v3.Cluster envoy_opts = 36;
 
@@ -153,16 +143,10 @@
   optional string host_path_regex_rewrite_pattern      = 52;
   optional string host_path_regex_rewrite_substitution = 53;
 
-<<<<<<< HEAD
-  optional string idp_client_id = 55;
-  optional string idp_client_secret = 56;
+  optional string     idp_client_id                      = 55;
+  optional string     idp_client_secret                  = 56;
   optional StringList idp_access_token_allowed_audiences = 69;
-  bool show_error_details = 59;
-=======
-  optional string idp_client_id      = 55;
-  optional string idp_client_secret  = 56;
-  bool            show_error_details = 59;
->>>>>>> ff26890b
+  bool                show_error_details                 = 59;
 }
 
 message PPLPolicy {
@@ -183,11 +167,7 @@
   string remediation = 9;
 }
 
-<<<<<<< HEAD
 // Next ID: 140.
-=======
-// Next ID: 138.
->>>>>>> ff26890b
 message Settings {
   message Certificate {
     bytes  cert_bytes = 3;
@@ -221,17 +201,6 @@
   optional string                   cookie_secret                     = 17;
   optional string                   cookie_domain                     = 18;
   // optional bool cookie_secure = 19;
-<<<<<<< HEAD
-  optional bool cookie_http_only = 20;
-  optional google.protobuf.Duration cookie_expire = 21;
-  optional string cookie_same_site = 113;
-  optional string idp_client_id = 22;
-  optional string idp_client_secret = 23;
-  optional string idp_provider = 24;
-  optional string idp_provider_url = 25;
-  optional StringList idp_access_token_allowed_audiences = 137;
-  repeated string scopes = 26;
-=======
   optional bool                     cookie_http_only  = 20;
   optional google.protobuf.Duration cookie_expire     = 21;
   optional string                   cookie_same_site  = 113;
@@ -240,7 +209,6 @@
   optional string                   idp_provider      = 24;
   optional string                   idp_provider_url  = 25;
   repeated string                   scopes            = 26;
->>>>>>> ff26890b
   // optional string idp_service_account = 27;
   // optional google.protobuf.Duration idp_refresh_directory_timeout = 28;
   // optional google.protobuf.Duration idp_refresh_directory_interval = 29;
@@ -253,32 +221,6 @@
   optional string     signing_key                    = 36;
   map<string, string> set_response_headers           = 69;
   // repeated string jwt_claims_headers = 37;
-<<<<<<< HEAD
-  map<string, string> jwt_claims_headers = 63;
-  optional IssuerFormat jwt_issuer_format = 139;
-  repeated string jwt_groups_filter = 119;
-  optional BearerTokenFormat bearer_token_format = 138;
-  optional google.protobuf.Duration default_upstream_timeout = 39;
-  optional string metrics_address = 40;
-  optional string metrics_basic_auth = 64;
-  optional Certificate metrics_certificate = 65;
-  optional string metrics_client_ca = 66;
-  optional string otel_traces_exporter = 121;
-  optional double otel_traces_sampler_arg = 122;
-  repeated string otel_resource_attributes = 123;
-  optional string otel_log_level = 124;
-  optional int32 otel_attribute_value_length_limit = 125;
-  optional string otel_exporter_otlp_endpoint = 126;
-  optional string otel_exporter_otlp_traces_endpoint = 127;
-  optional string otel_exporter_otlp_protocol = 128;
-  optional string otel_exporter_otlp_traces_protocol = 129;
-  repeated string otel_exporter_otlp_headers = 130;
-  repeated string otel_exporter_otlp_traces_headers = 131;
-  optional google.protobuf.Duration otel_exporter_otlp_timeout = 132;
-  optional google.protobuf.Duration otel_exporter_otlp_traces_timeout = 133;
-  optional google.protobuf.Duration otel_bsp_schedule_delay = 134;
-  optional int32 otel_bsp_max_export_batch_size = 135;
-=======
   map<string, string>               jwt_claims_headers                 = 63;
   repeated string                   jwt_groups_filter                  = 119;
   optional google.protobuf.Duration default_upstream_timeout           = 39;
@@ -301,7 +243,6 @@
   optional google.protobuf.Duration otel_exporter_otlp_traces_timeout  = 133;
   optional google.protobuf.Duration otel_bsp_schedule_delay            = 134;
   optional int32                    otel_bsp_max_export_batch_size     = 135;
->>>>>>> ff26890b
   reserved 41 to 45, 98; // legacy tracing fields
   optional string                   grpc_address        = 46;
   optional bool                     grpc_insecure       = 47;
