syntax = "proto3";

package pomerium.config;
option go_package = "github.com/pomerium/pomerium/pkg/grpc/config";

import "google/protobuf/duration.proto";
import "google/protobuf/struct.proto";
import "envoy/config/cluster/v3/cluster.proto";

import "github.com/pomerium/pomerium/pkg/grpc/crypt/crypt.proto";

message Config {
  string name = 1;
  repeated Route routes = 2;
  Settings settings = 3;
}

message RouteRewriteHeader {
  string header = 1;
  oneof matcher { string prefix = 3; }
  string value = 2;
}

message RouteRedirect {
  optional bool https_redirect = 1;
  optional string scheme_redirect = 2;
  optional string host_redirect = 3;
  optional uint32 port_redirect = 4;
  optional string path_redirect = 5;
  optional string prefix_rewrite = 6;
  optional int32 response_code = 7;
  optional bool strip_query = 8;
}

message Route {
  string name = 1;

  string from = 2;
  repeated string to = 3;

  // https://www.envoyproxy.io/docs/envoy/latest/api-v3/config/endpoint/v3/endpoint_components.proto#envoy-v3-api-msg-config-endpoint-v3-lbendpoint
  // optional load balancing weights assigned to upstream servers defined in TO
  // if not specified, all upstream servers would be assigned the same weight
  // if provided, load_balancing_weights[i] >= 1 and len(to) ==
  // len(load_balancing_weights)
  repeated uint32 load_balancing_weights = 37;

  RouteRedirect redirect = 34;

  repeated string allowed_users = 4 [ deprecated = true ];
  repeated string allowed_groups = 5 [ deprecated = true ];
  repeated string allowed_domains = 6 [ deprecated = true ];
  map<string, google.protobuf.ListValue> allowed_idp_claims = 32
      [ deprecated = true ];

  string prefix = 7;
  string path = 8;
  string regex = 9;

  string prefix_rewrite = 29;
  string regex_rewrite_pattern = 30;
  string regex_rewrite_substitution = 31;

  bool cors_allow_preflight = 10;
  bool allow_public_unauthenticated_access = 11;
  bool allow_any_authenticated_user = 33;
  google.protobuf.Duration timeout = 12;
  bool allow_websockets = 13;

  bool tls_skip_verify = 14;
  string tls_server_name = 15;
  string tls_custom_ca = 16;
  string tls_custom_ca_file = 17;

  string tls_client_cert = 18;
  string tls_client_key = 19;
  string tls_client_cert_file = 20;
  string tls_client_key_file = 21;
  string tls_downstream_client_ca = 38;
  string tls_downstream_client_ca_file = 39;

  map<string, string> set_request_headers = 22;
  repeated string remove_request_headers = 23;
  repeated RouteRewriteHeader rewrite_response_headers = 40;

  bool preserve_host_header = 24;
  bool pass_identity_headers = 25;

  string kubernetes_service_account_token = 26;

  envoy.config.cluster.v3.Cluster envoy_opts = 36;

  repeated Policy policies = 27;
  string id = 28;
}

message Policy {
  string id = 1;
  string name = 2;
  repeated string allowed_users = 3;
  repeated string allowed_groups = 4;
  repeated string allowed_domains = 5;
  map<string, google.protobuf.ListValue> allowed_idp_claims = 7;
  repeated string rego = 6;
}

message Settings {
  message Certificate {
    string cert_file = 1;
    string key_file = 2;
    bytes cert_bytes = 3;
    bytes key_bytes = 4;
  }

  optional string installation_id = 71;
  optional bool debug = 2;
  optional string log_level = 3;
  optional string proxy_log_level = 4;
  optional string shared_secret = 5;
  optional string services = 6;
  optional string address = 7;
  optional bool insecure_server = 8;
  optional string dns_lookup_family = 60;
  repeated Certificate certificates = 9;
  optional string http_redirect_addr = 10;
  optional google.protobuf.Duration timeout_read = 11;
  optional google.protobuf.Duration timeout_write = 12;
  optional google.protobuf.Duration timeout_idle = 13;
  optional string authenticate_service_url = 14;
  optional string authenticate_callback_path = 15;
  optional string cookie_name = 16;
  optional string cookie_secret = 17;
  optional string cookie_domain = 18;
  optional bool cookie_secure = 19;
  optional bool cookie_http_only = 20;
  optional google.protobuf.Duration cookie_expire = 21;
  optional string idp_client_id = 22;
  optional string idp_client_secret = 23;
  optional string idp_provider = 24;
  optional string idp_provider_url = 25;
  repeated string scopes = 26;
  optional string idp_service_account = 27;
  optional google.protobuf.Duration idp_refresh_directory_timeout = 28;
  optional google.protobuf.Duration idp_refresh_directory_interval = 29;
  map<string, string> request_params = 30;
  repeated string authorize_service_urls = 32;
  optional string override_certificate_name = 33;
  optional string certificate_authority = 34;
  optional string certificate_authority_file = 35;
  optional string signing_key = 36;
  optional string signing_key_algorithm = 62;
  map<string, string> headers = 69;
  // repeated string jwt_claims_headers = 37;
  map<string, string> jwt_claims_headers = 63;
  optional google.protobuf.Duration refresh_cooldown = 38;
  optional google.protobuf.Duration default_upstream_timeout = 39;
  optional string metrics_address = 40;
  optional string metrics_basic_auth = 64;
  optional Certificate metrics_certificate = 65;
  optional string metrics_client_ca = 66;
  optional string metrics_client_ca_file = 67;
  optional string tracing_provider = 41;
  optional double tracing_sample_rate = 42;
  optional string tracing_jaeger_collector_endpoint = 43;
  optional string tracing_jaeger_agent_endpoint = 44;
  optional string tracing_zipkin_endpoint = 45;
  optional string grpc_address = 46;
  optional bool grpc_insecure = 47;
  google.protobuf.Duration grpc_server_max_connection_age = 48;
  google.protobuf.Duration grpc_server_max_connection_age_grace = 49;
  optional string forward_auth_url = 50;
  repeated string databroker_service_urls = 52;
  optional string client_ca = 53;
  optional string client_ca_file = 54;
  optional string google_cloud_serverless_authentication_service_account = 55;
  optional bool autocert = 56;
  optional bool autocert_use_staging = 57;
  optional bool autocert_must_staple = 58;
  optional string autocert_dir = 59;
  optional bool skip_xff_append = 61;
<<<<<<< HEAD
  optional uint32 xff_num_trusted_hops = 69;
  optional pomerium.crypt.PublicKeyEncryptionKey audit_key = 71;
=======
  optional uint32 xff_num_trusted_hops = 70;
  repeated string programmatic_redirect_domain_whitelist = 68;
>>>>>>> c7d243d7
}<|MERGE_RESOLUTION|>--- conflicted
+++ resolved
@@ -178,11 +178,7 @@
   optional bool autocert_must_staple = 58;
   optional string autocert_dir = 59;
   optional bool skip_xff_append = 61;
-<<<<<<< HEAD
-  optional uint32 xff_num_trusted_hops = 69;
-  optional pomerium.crypt.PublicKeyEncryptionKey audit_key = 71;
-=======
   optional uint32 xff_num_trusted_hops = 70;
   repeated string programmatic_redirect_domain_whitelist = 68;
->>>>>>> c7d243d7
+  optional pomerium.crypt.PublicKeyEncryptionKey audit_key = 72;
 }