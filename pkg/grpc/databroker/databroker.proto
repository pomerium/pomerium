--- conflicted
+++ resolved
@@ -177,16 +177,10 @@
   rpc Connect(stream Chunk) returns (stream Chunk);
 }
 
-<<<<<<< HEAD
-// A Checkpoint tracks synchronization state in a databroker.
-=======
->>>>>>> c6d33472
 message Checkpoint {
   uint64 server_version = 1;
   uint64 record_version = 2;
 }
-<<<<<<< HEAD
-=======
 message GetCheckpointRequest {}
 message GetCheckpointResponse {
   Checkpoint checkpoint = 1;
@@ -195,18 +189,11 @@
   Checkpoint checkpoint = 1;
 }
 message SetCheckpointResponse {}
->>>>>>> c6d33472
 
 // The CheckpointService gets and sets checkpoints.
 service CheckpointService {
   // GetCheckpoint gets the checkpoint.
-<<<<<<< HEAD
-  rpc GetCheckpoint(google.protobuf.Empty) returns (Checkpoint);
-  // SetCheckpoint sets the checkpoint.
-  rpc SetCheckpoint(Checkpoint) returns (google.protobuf.Empty);
-=======
   rpc GetCheckpoint(GetCheckpointRequest) returns (GetCheckpointResponse);
   // SetCheckpoint sets the checkpoint.
   rpc SetCheckpoint(SetCheckpointRequest) returns (SetCheckpointResponse);
->>>>>>> c6d33472
 }