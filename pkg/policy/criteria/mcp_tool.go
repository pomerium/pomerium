package criteria

import (
	"github.com/open-policy-agent/opa/ast"

	"github.com/pomerium/pomerium/pkg/policy/generator"
	"github.com/pomerium/pomerium/pkg/policy/parser"
)

type mcpToolCriterion struct {
	g *Generator
}

func (mcpToolCriterion) DataType() CriterionDataType {
	return CriterionDataTypeStringMatcher
}

func (mcpToolCriterion) Name() string {
	return "mcp_tool"
}

func (c mcpToolCriterion) GenerateRule(_ string, data parser.Value) (*ast.Rule, []*ast.Rule, error) {
	r1 := c.g.NewRule(c.Name())
	r1.Head.Value = NewCriterionTerm(true, ReasonMCPNotAToolCall)
	r1.Body = ast.Body{
		ast.MustParseExpr(`not input.mcp.method`),
	}

	r2 := &ast.Rule{
<<<<<<< HEAD
		Head: generator.NewHead("", NewCriterionTerm(true, ReasonMCPToolMatch)),
=======
		Head: generator.NewHead("", NewCriterionTerm(true, ReasonMCPNotAToolCall)),
		Body: ast.Body{
			ast.MustParseExpr(`input.mcp.method`),
			ast.MustParseExpr(`input.mcp.method != "tools/call"`),
		},
	}
	r1.Else = r2

	r3 := &ast.Rule{
		Head: generator.NewHead("", NewCriterionTerm(true, ReasonMCPToolOK)),
>>>>>>> b3049ed3
		Body: ast.Body{
			ast.MustParseExpr(`input.mcp.method == "tools/call"`),
		},
	}
	toolRef := ast.RefTerm(ast.VarTerm("input"), ast.VarTerm("mcp"), ast.VarTerm("tool_call"), ast.VarTerm("name"))
	err := matchString(&r3.Body, toolRef, data)
	if err != nil {
		return nil, nil, err
	}
	r2.Else = r3

<<<<<<< HEAD
	r3 := &ast.Rule{
		Head: generator.NewHead("", NewCriterionTerm(false, ReasonMCPToolNoMatch)),
=======
	r4 := &ast.Rule{
		Head: generator.NewHead("", NewCriterionTerm(false, ReasonMCPToolUnauthorized)),
>>>>>>> b3049ed3
		Body: ast.Body{
			ast.NewExpr(ast.BooleanTerm(true)),
		},
	}
	r3.Else = r4

	return r1, nil, nil
}

// MCPTool returns a Criterion which matches an MCP tool name.
func MCPTool(generator *Generator) Criterion {
	return mcpToolCriterion{g: generator}
}

func init() {
	Register(MCPTool)
}<|MERGE_RESOLUTION|>--- conflicted
+++ resolved
@@ -27,9 +27,6 @@
 	}
 
 	r2 := &ast.Rule{
-<<<<<<< HEAD
-		Head: generator.NewHead("", NewCriterionTerm(true, ReasonMCPToolMatch)),
-=======
 		Head: generator.NewHead("", NewCriterionTerm(true, ReasonMCPNotAToolCall)),
 		Body: ast.Body{
 			ast.MustParseExpr(`input.mcp.method`),
@@ -39,8 +36,7 @@
 	r1.Else = r2
 
 	r3 := &ast.Rule{
-		Head: generator.NewHead("", NewCriterionTerm(true, ReasonMCPToolOK)),
->>>>>>> b3049ed3
+		Head: generator.NewHead("", NewCriterionTerm(true, ReasonMCPToolMatch)),
 		Body: ast.Body{
 			ast.MustParseExpr(`input.mcp.method == "tools/call"`),
 		},
@@ -52,13 +48,8 @@
 	}
 	r2.Else = r3
 
-<<<<<<< HEAD
-	r3 := &ast.Rule{
+	r4 := &ast.Rule{
 		Head: generator.NewHead("", NewCriterionTerm(false, ReasonMCPToolNoMatch)),
-=======
-	r4 := &ast.Rule{
-		Head: generator.NewHead("", NewCriterionTerm(false, ReasonMCPToolUnauthorized)),
->>>>>>> b3049ed3
 		Body: ast.Body{
 			ast.NewExpr(ast.BooleanTerm(true)),
 		},
