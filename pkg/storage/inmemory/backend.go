// Package inmemory contains an in-memory implementation of the databroker backend.
package inmemory

import (
	"context"
	"fmt"
	"sync"
	"sync/atomic"
	"time"

	"github.com/google/btree"
	"github.com/rs/zerolog"
	"google.golang.org/protobuf/proto"
	"google.golang.org/protobuf/types/known/fieldmaskpb"
	"google.golang.org/protobuf/types/known/timestamppb"

	"github.com/pomerium/pomerium/internal/log"
	"github.com/pomerium/pomerium/internal/signal"
	"github.com/pomerium/pomerium/pkg/cryptutil"
	"github.com/pomerium/pomerium/pkg/grpc/databroker"
	"github.com/pomerium/pomerium/pkg/protoutil"
	"github.com/pomerium/pomerium/pkg/storage"
)

type lease struct {
	id     string
	expiry time.Time
}

type recordChange struct {
	record *databroker.Record
}

func (change recordChange) Less(item btree.Item) bool {
	that, ok := item.(recordChange)
	if !ok {
		return false
	}

	return change.record.GetVersion() < that.record.GetVersion()
}

// A Backend stores data in-memory.
type Backend struct {
	cfg           *config
	onChange      *signal.Signal
	serverVersion uint64

	lastVersion uint64
	closeOnce   sync.Once
	closed      chan struct{}

	mu       sync.RWMutex
	lookup   map[string]*RecordCollection
	capacity map[string]*uint64
	changes  *btree.BTree
	leases   map[string]*lease
}

// New creates a new in-memory backend storage.
func New(options ...Option) *Backend {
	cfg := getConfig(options...)
	backend := &Backend{
		cfg:           cfg,
		onChange:      signal.New(),
		serverVersion: cryptutil.NewRandomUInt64(),
		closed:        make(chan struct{}),
		lookup:        make(map[string]*RecordCollection),
		capacity:      map[string]*uint64{},
		changes:       btree.New(cfg.degree),
		leases:        make(map[string]*lease),
	}
	if cfg.expiry != 0 {
		go func() {
			ticker := time.NewTicker(time.Second)
			defer ticker.Stop()
			for {
				select {
				case <-backend.closed:
					return
				case <-ticker.C:
				}

				backend.removeChangesBefore(time.Now().Add(-cfg.expiry))
			}
		}()
	}
	return backend
}

func (backend *Backend) removeChangesBefore(cutoff time.Time) {
	backend.mu.Lock()
	defer backend.mu.Unlock()

	for {
		item := backend.changes.Min()
		if item == nil {
			break
		}
		change, ok := item.(recordChange)
		if !ok {
			panic(fmt.Sprintf("invalid type in changes btree: %T", item))
		}
		if change.record.GetModifiedAt().AsTime().Before(cutoff) {
			_ = backend.changes.DeleteMin()
			continue
		}

		// nothing left to remove
		break
	}
}

// Close closes the in-memory store and erases any stored data.
func (backend *Backend) Close() error {
	backend.closeOnce.Do(func() {
		close(backend.closed)

		backend.mu.Lock()
		defer backend.mu.Unlock()

		backend.lookup = map[string]*RecordCollection{}
		backend.capacity = map[string]*uint64{}
		backend.changes = btree.New(backend.cfg.degree)
	})
	return nil
}

// Get gets a record from the in-memory store.
func (backend *Backend) Get(_ context.Context, recordType, id string) (*databroker.Record, error) {
	backend.mu.RLock()
	defer backend.mu.RUnlock()

	records := backend.lookup[recordType]
	if records == nil {
		return nil, storage.ErrNotFound
	}

	record := records.Get(id)
	if record == nil {
		return nil, storage.ErrNotFound
	}

	return dup(record), nil
}

// GetAll gets all the records from the in-memory store.
func (backend *Backend) GetAll(_ context.Context) ([]*databroker.Record, *databroker.Versions, error) {
	backend.mu.RLock()
	defer backend.mu.RUnlock()

	var all []*databroker.Record
	for _, rs := range backend.lookup {
		for _, r := range rs.List() {
			all = append(all, dup(r))
		}
	}
	return all, &databroker.Versions{
		ServerVersion:       backend.serverVersion,
		LatestRecordVersion: backend.lastVersion,
	}, nil
}

// GetOptions returns the options for a type in the in-memory store.
func (backend *Backend) GetOptions(_ context.Context, recordType string) (*databroker.Options, error) {
	backend.mu.RLock()
	defer backend.mu.RUnlock()

	options := new(databroker.Options)
	if capacity := backend.capacity[recordType]; capacity != nil {
		options.Capacity = proto.Uint64(*capacity)
	}

	return options, nil
}

// Lease acquires or renews a lease.
func (backend *Backend) Lease(_ context.Context, leaseName, leaseID string, ttl time.Duration) (bool, error) {
	backend.mu.Lock()
	defer backend.mu.Unlock()

	l, ok := backend.leases[leaseName]
	// if there is no lease, or its expired, acquire a new one.
	if !ok || l.expiry.Before(time.Now()) {
		backend.leases[leaseName] = &lease{
			id:     leaseID,
			expiry: time.Now().Add(ttl),
		}
		return true, nil
	}

	// if the lease doesn't match, we can't acquire it
	if l.id != leaseID {
		return false, nil
	}

	// release the lease
	if ttl <= 0 {
		delete(backend.leases, leaseName)
		return false, nil
	}

	// update the expiry (renew the lease)
	l.expiry = time.Now().Add(ttl)
	return true, nil
}

// Put puts a record into the in-memory store.
func (backend *Backend) Put(
	ctx context.Context,
	record *databroker.Record,
	mask *fieldmaskpb.FieldMask,
) (serverVersion uint64, err error) {
	if record == nil {
		return backend.serverVersion, fmt.Errorf("records cannot be nil")
	}

	ctx = log.WithContext(ctx, func(c zerolog.Context) zerolog.Context {
		return c.Str("db_op", "put").
			Str("db_id", record.Id).
			Str("db_type", record.Type)
	})

	backend.mu.Lock()
	defer backend.mu.Unlock()
	defer backend.onChange.Broadcast(ctx)

	c, ok := backend.lookup[record.GetType()]
	if !ok {
		c = NewRecordCollection()
		backend.lookup[record.GetType()] = c
	}

	if mask != nil {
		oldRecord := c.Get(record.GetId())
		if oldRecord != nil {
<<<<<<< HEAD
			record.Data = protoutil.MergeAnyWithFieldMask(oldRecord.Data, record.Data, mask)
=======
			record.Data, err = protoutil.MergeAnyWithFieldMask(oldRecord.Data, record.Data, mask)
			if err != nil {
				return serverVersion, err
			}
>>>>>>> b435f73e
		}
	}

	backend.recordChange(record)

	if record.GetDeletedAt() != nil {
		c.Delete(record.GetId())
	} else {
		c.Put(dup(record))
	}

	backend.enforceCapacity(record.GetType())

	return backend.serverVersion, nil
}

// SetOptions sets the options for a type in the in-memory store.
func (backend *Backend) SetOptions(_ context.Context, recordType string, options *databroker.Options) error {
	backend.mu.Lock()
	defer backend.mu.Unlock()

	if options.Capacity == nil {
		delete(backend.capacity, recordType)
	} else {
		backend.capacity[recordType] = proto.Uint64(options.GetCapacity())
		backend.enforceCapacity(recordType)
	}

	return nil
}

// Sync returns a record stream for any changes after recordVersion.
func (backend *Backend) Sync(ctx context.Context, serverVersion, recordVersion uint64) (storage.RecordStream, error) {
	if serverVersion != backend.serverVersion {
		return nil, storage.ErrInvalidServerVersion
	}
	return newRecordStream(ctx, backend, recordVersion), nil
}

func (backend *Backend) recordChange(record *databroker.Record) {
	record.ModifiedAt = timestamppb.Now()
	record.Version = backend.nextVersion()
	backend.changes.ReplaceOrInsert(recordChange{record: dup(record)})
}

func (backend *Backend) enforceCapacity(recordType string) {
	collection, ok := backend.lookup[recordType]
	if !ok {
		return
	}

	ptr := backend.capacity[recordType]
	if ptr == nil {
		return
	}
	capacity := *ptr

	if collection.Len() <= int(capacity) {
		return
	}

	records := collection.List()
	for len(records) > int(capacity) {
		// delete the record
		record := dup(records[0])
		record.DeletedAt = timestamppb.Now()
		backend.recordChange(record)
		collection.Delete(record.GetId())

		// move forward
		records = records[1:]
	}
}

func (backend *Backend) getSince(version uint64) []*databroker.Record {
	backend.mu.RLock()
	defer backend.mu.RUnlock()

	var records []*databroker.Record
	pivot := recordChange{record: &databroker.Record{Version: version}}
	backend.changes.AscendGreaterOrEqual(pivot, func(item btree.Item) bool {
		change, ok := item.(recordChange)
		if !ok {
			panic(fmt.Sprintf("invalid type in changes btree: %T", item))
		}
		record := change.record
		// skip the pivoting version as we only want records after it
		if record.GetVersion() != version {
			records = append(records, dup(record))
		}
		return true
	})
	return records
}

func (backend *Backend) nextVersion() uint64 {
	return atomic.AddUint64(&backend.lastVersion, 1)
}

func dup(record *databroker.Record) *databroker.Record {
	return proto.Clone(record).(*databroker.Record)
}<|MERGE_RESOLUTION|>--- conflicted
+++ resolved
@@ -234,14 +234,10 @@
 	if mask != nil {
 		oldRecord := c.Get(record.GetId())
 		if oldRecord != nil {
-<<<<<<< HEAD
-			record.Data = protoutil.MergeAnyWithFieldMask(oldRecord.Data, record.Data, mask)
-=======
 			record.Data, err = protoutil.MergeAnyWithFieldMask(oldRecord.Data, record.Data, mask)
 			if err != nil {
 				return serverVersion, err
 			}
->>>>>>> b435f73e
 		}
 	}
 
