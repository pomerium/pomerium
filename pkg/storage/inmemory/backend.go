// Package inmemory contains an in-memory implementation of the databroker backend.
package inmemory

import (
	"context"
	"fmt"
	"maps"
	"slices"
	"sync"
	"sync/atomic"
	"time"

	"github.com/google/btree"
	"github.com/rs/zerolog"
	"google.golang.org/protobuf/proto"
	"google.golang.org/protobuf/types/known/fieldmaskpb"
	"google.golang.org/protobuf/types/known/timestamppb"

	"github.com/pomerium/pomerium/internal/log"
	"github.com/pomerium/pomerium/internal/signal"
	"github.com/pomerium/pomerium/pkg/cryptutil"
	"github.com/pomerium/pomerium/pkg/grpc/databroker"
	"github.com/pomerium/pomerium/pkg/health"
	"github.com/pomerium/pomerium/pkg/storage"
)

type lease struct {
	id     string
	expiry time.Time
}

type recordChange struct {
	record *databroker.Record
}

func (change recordChange) Less(item btree.Item) bool {
	that, ok := item.(recordChange)
	if !ok {
		return false
	}

	return change.record.GetVersion() < that.record.GetVersion()
}

// A Backend stores data in-memory.
type Backend struct {
	cfg            *config
	onRecordChange *signal.Signal
	serverVersion  uint64

<<<<<<< HEAD
	lastVersion uint64
	closeCtx    context.Context
	close       context.CancelFunc
=======
	earliestRecordVersion uint64
	latestRecordVersion   uint64
	closeOnce             sync.Once
	closed                chan struct{}
>>>>>>> e67d723e

	mu       sync.RWMutex
	lookup   map[string]storage.RecordCollection
	capacity map[string]*uint64
	changes  *btree.BTree
	leases   map[string]*lease
}

// New creates a new in-memory backend storage.
func New(options ...Option) *Backend {
	cfg := getConfig(options...)
	backend := &Backend{
		cfg:            cfg,
		onRecordChange: signal.New(),
		serverVersion:  cryptutil.NewRandomUInt64(),
		lookup:         make(map[string]storage.RecordCollection),
		capacity:       map[string]*uint64{},
		changes:        btree.New(cfg.degree),
		leases:         make(map[string]*lease),
	}
<<<<<<< HEAD
	backend.closeCtx, backend.close = context.WithCancel(context.Background())
	if cfg.expiry != 0 {
		go func() {
			ticker := time.NewTicker(time.Second)
			defer ticker.Stop()
			for {
				select {
				case <-backend.closeCtx.Done():
					return
				case <-ticker.C:
				}

				backend.removeChangesBefore(time.Now().Add(-cfg.expiry))
			}
		}()
	}
=======
>>>>>>> e67d723e

	health.ReportOK(health.StorageBackend, health.StrAttr("backend", "in-memory"))

	return backend
}

// Close closes the in-memory store and erases any stored data.
func (backend *Backend) Close() error {
	backend.closeOnce.Do(func() {
		close(backend.closed)

		backend.mu.Lock()
		defer backend.mu.Unlock()

		backend.lookup = map[string]storage.RecordCollection{}
		backend.capacity = map[string]*uint64{}
		backend.changes = btree.New(backend.cfg.degree)
	})
	return nil
}

// Clean removes old data.
func (backend *Backend) Clean(_ context.Context, options storage.CleanOptions) error {
	backend.mu.Lock()
	defer backend.mu.Unlock()

	for {
		item := backend.changes.Min()
		if item == nil {
			break
		}
		change, ok := item.(recordChange)
		if !ok {
			panic(fmt.Sprintf("invalid type in changes btree: %T", item))
		}
		if change.record.GetModifiedAt().AsTime().Before(options.RemoveRecordChangesBefore) {
			backend.earliestRecordVersion = change.record.Version + 1
			_ = backend.changes.DeleteMin()
			continue
		}

		// nothing left to remove
		break
	}
<<<<<<< HEAD
}

// Close closes the in-memory store and erases any stored data.
func (backend *Backend) Close() error {
	backend.close()
=======
>>>>>>> e67d723e
	return nil
}

// Get gets a record from the in-memory store.
func (backend *Backend) Get(_ context.Context, recordType, id string) (*databroker.Record, error) {
	backend.mu.RLock()
	defer backend.mu.RUnlock()
	if record := backend.get(recordType, id); record != nil {
		return record, nil
	}
	return nil, storage.ErrNotFound
}

// get gets a record from the in-memory store, assuming the RWMutex is held.
func (backend *Backend) get(recordType, id string) *databroker.Record {
	records := backend.lookup[recordType]
	if records == nil {
		return nil
	}

	record, ok := records.Get(id)
	if !ok {
		return nil
	}

	return dup(record)
}

// GetOptions returns the options for a type in the in-memory store.
func (backend *Backend) GetOptions(_ context.Context, recordType string) (*databroker.Options, error) {
	backend.mu.RLock()
	defer backend.mu.RUnlock()

	options := new(databroker.Options)
	if capacity := backend.capacity[recordType]; capacity != nil {
		options.Capacity = proto.Uint64(*capacity)
	}

	return options, nil
}

// Lease acquires or renews a lease.
func (backend *Backend) Lease(_ context.Context, leaseName, leaseID string, ttl time.Duration) (bool, error) {
	backend.mu.Lock()
	defer backend.mu.Unlock()

	l, ok := backend.leases[leaseName]
	// if there is no lease, or its expired, acquire a new one.
	if !ok || l.expiry.Before(time.Now()) {
		backend.leases[leaseName] = &lease{
			id:     leaseID,
			expiry: time.Now().Add(ttl),
		}
		return true, nil
	}

	// if the lease doesn't match, we can't acquire it
	if l.id != leaseID {
		return false, nil
	}

	// release the lease
	if ttl <= 0 {
		delete(backend.leases, leaseName)
		return false, nil
	}

	// update the expiry (renew the lease)
	l.expiry = time.Now().Add(ttl)
	return true, nil
}

// ListTypes lists the record types.
func (backend *Backend) ListTypes(_ context.Context) ([]string, error) {
	backend.mu.Lock()
	defer backend.mu.Unlock()
	keys := slices.Sorted(maps.Keys(backend.lookup))

	return keys, nil
}

// Put puts a record into the in-memory store.
func (backend *Backend) Put(ctx context.Context, records []*databroker.Record) (serverVersion uint64, err error) {
	backend.mu.Lock()
	defer backend.mu.Unlock()
	defer backend.onRecordChange.Broadcast(ctx)

	recordTypes := map[string]struct{}{}
	for _, record := range records {
		if record == nil {
			return backend.serverVersion, fmt.Errorf("records cannot be nil")
		}

		ctx = log.WithContext(ctx, func(c zerolog.Context) zerolog.Context {
			return c.Str("db-op", "put").
				Str("db-id", record.Id).
				Str("db-type", record.Type)
		})

		backend.update(record)

		recordTypes[record.GetType()] = struct{}{}
	}
	for recordType := range recordTypes {
		backend.enforceCapacity(recordType)
	}

	return backend.serverVersion, nil
}

// update stores a record into the in-memory store, assuming the RWMutex is held.
func (backend *Backend) update(record *databroker.Record) {
	backend.recordChange(record)

	c, ok := backend.lookup[record.GetType()]
	if !ok {
		c = storage.NewRecordCollection()
		backend.lookup[record.GetType()] = c
	}

	c.Put(record)
}

// Patch updates the specified fields of existing record(s).
func (backend *Backend) Patch(
	ctx context.Context, records []*databroker.Record, fields *fieldmaskpb.FieldMask,
) (serverVersion uint64, patchedRecords []*databroker.Record, err error) {
	backend.mu.Lock()
	defer backend.mu.Unlock()
	defer backend.onRecordChange.Broadcast(ctx)

	serverVersion = backend.serverVersion
	patchedRecords = make([]*databroker.Record, 0, len(records))

	for _, record := range records {
		err = backend.patch(record, fields)
		if storage.IsNotFound(err) {
			// Skip any record that does not currently exist.
			continue
		} else if err != nil {
			return serverVersion, patchedRecords, err
		}
		patchedRecords = append(patchedRecords, record)
	}

	return serverVersion, patchedRecords, nil
}

// patch updates the specified fields of an existing record, assuming the RWMutex is held.
func (backend *Backend) patch(record *databroker.Record, fields *fieldmaskpb.FieldMask) error {
	if record == nil {
		return fmt.Errorf("cannot patch using a nil record")
	}

	existing := backend.get(record.GetType(), record.GetId())
	if existing == nil {
		return storage.ErrNotFound
	}

	if err := storage.PatchRecord(existing, record, fields); err != nil {
		return err
	}

	backend.update(record)

	return nil
}

// SetOptions sets the options for a type in the in-memory store.
func (backend *Backend) SetOptions(_ context.Context, recordType string, options *databroker.Options) error {
	backend.mu.Lock()
	defer backend.mu.Unlock()

	if options.Capacity == nil {
		delete(backend.capacity, recordType)
	} else {
		backend.capacity[recordType] = proto.Uint64(options.GetCapacity())
		backend.enforceCapacity(recordType)
	}

	return nil
}

// Sync returns a record stream for any changes after recordVersion.
<<<<<<< HEAD
func (backend *Backend) Sync(ctx context.Context, recordType string, serverVersion, recordVersion uint64, wait bool) storage.RecordIterator {
	return backend.iterateChangedRecords(ctx, recordType, serverVersion, recordVersion, wait)
=======
func (backend *Backend) Sync(ctx context.Context, recordType string, serverVersion, afterRecordVersion uint64) (storage.RecordStream, error) {
	backend.mu.RLock()
	earliestRecordVersion := backend.earliestRecordVersion
	currentServerVersion := backend.serverVersion
	backend.mu.RUnlock()

	if serverVersion != currentServerVersion {
		return nil, storage.ErrInvalidServerVersion
	} else if earliestRecordVersion > 0 && afterRecordVersion < (earliestRecordVersion-1) {
		return nil, storage.ErrInvalidRecordVersion
	}
	return newSyncRecordStream(ctx, backend, recordType, afterRecordVersion), nil
>>>>>>> e67d723e
}

// SyncLatest returns a record iterator for all the records.
func (backend *Backend) SyncLatest(
	ctx context.Context,
	recordType string,
	expr storage.FilterExpression,
) (serverVersion, recordVersion uint64, seq storage.RecordIterator, err error) {
	backend.mu.RLock()
	serverVersion = backend.serverVersion
	recordVersion = backend.latestRecordVersion
	backend.mu.RUnlock()
	return serverVersion, recordVersion, backend.iterateLatestRecords(ctx, recordType, expr), nil
}

func (backend *Backend) recordChange(record *databroker.Record) {
	record.ModifiedAt = timestamppb.Now()
	record.Version = backend.nextVersion()
	backend.changes.ReplaceOrInsert(recordChange{record: dup(record)})
}

func (backend *Backend) enforceCapacity(recordType string) {
	collection, ok := backend.lookup[recordType]
	if !ok {
		return
	}

	ptr := backend.capacity[recordType]
	if ptr == nil {
		return
	}
	capacity := *ptr

	for collection.Len() > int(capacity) {
		r, ok := collection.Oldest()
		if !ok {
			break
		}
		r.DeletedAt = timestamppb.Now()
		backend.recordChange(r)
		collection.Put(r)
	}
}

func (backend *Backend) listChangedRecordsAfter(recordType string, version uint64) []*databroker.Record {
	backend.mu.RLock()
	defer backend.mu.RUnlock()

	var records []*databroker.Record
	pivot := recordChange{record: &databroker.Record{Version: version}}
	backend.changes.AscendGreaterOrEqual(pivot, func(item btree.Item) bool {
		change, ok := item.(recordChange)
		if !ok {
			panic(fmt.Sprintf("invalid type in changes btree: %T", item))
		}
		record := change.record
		// skip the pivoting version as we only want records after it
		if record.GetVersion() != version {
			records = append(records, dup(record))
		}
		return true
	})

	if recordType != "" {
		var filtered []*databroker.Record
		for _, record := range records {
			if record.GetType() == recordType {
				filtered = append(filtered, record)
			}
		}
		records = filtered
	}
	return records
}

func (backend *Backend) nextVersion() uint64 {
	return atomic.AddUint64(&backend.latestRecordVersion, 1)
}

func dup(record *databroker.Record) *databroker.Record {
	return proto.Clone(record).(*databroker.Record)
}<|MERGE_RESOLUTION|>--- conflicted
+++ resolved
@@ -48,16 +48,10 @@
 	onRecordChange *signal.Signal
 	serverVersion  uint64
 
-<<<<<<< HEAD
-	lastVersion uint64
-	closeCtx    context.Context
-	close       context.CancelFunc
-=======
 	earliestRecordVersion uint64
 	latestRecordVersion   uint64
-	closeOnce             sync.Once
-	closed                chan struct{}
->>>>>>> e67d723e
+	closeCtx              context.Context
+	close                 context.CancelFunc
 
 	mu       sync.RWMutex
 	lookup   map[string]storage.RecordCollection
@@ -78,26 +72,7 @@
 		changes:        btree.New(cfg.degree),
 		leases:         make(map[string]*lease),
 	}
-<<<<<<< HEAD
 	backend.closeCtx, backend.close = context.WithCancel(context.Background())
-	if cfg.expiry != 0 {
-		go func() {
-			ticker := time.NewTicker(time.Second)
-			defer ticker.Stop()
-			for {
-				select {
-				case <-backend.closeCtx.Done():
-					return
-				case <-ticker.C:
-				}
-
-				backend.removeChangesBefore(time.Now().Add(-cfg.expiry))
-			}
-		}()
-	}
-=======
->>>>>>> e67d723e
-
 	health.ReportOK(health.StorageBackend, health.StrAttr("backend", "in-memory"))
 
 	return backend
@@ -105,16 +80,7 @@
 
 // Close closes the in-memory store and erases any stored data.
 func (backend *Backend) Close() error {
-	backend.closeOnce.Do(func() {
-		close(backend.closed)
-
-		backend.mu.Lock()
-		defer backend.mu.Unlock()
-
-		backend.lookup = map[string]storage.RecordCollection{}
-		backend.capacity = map[string]*uint64{}
-		backend.changes = btree.New(backend.cfg.degree)
-	})
+	backend.close()
 	return nil
 }
 
@@ -141,14 +107,6 @@
 		// nothing left to remove
 		break
 	}
-<<<<<<< HEAD
-}
-
-// Close closes the in-memory store and erases any stored data.
-func (backend *Backend) Close() error {
-	backend.close()
-=======
->>>>>>> e67d723e
 	return nil
 }
 
@@ -333,23 +291,8 @@
 }
 
 // Sync returns a record stream for any changes after recordVersion.
-<<<<<<< HEAD
 func (backend *Backend) Sync(ctx context.Context, recordType string, serverVersion, recordVersion uint64, wait bool) storage.RecordIterator {
 	return backend.iterateChangedRecords(ctx, recordType, serverVersion, recordVersion, wait)
-=======
-func (backend *Backend) Sync(ctx context.Context, recordType string, serverVersion, afterRecordVersion uint64) (storage.RecordStream, error) {
-	backend.mu.RLock()
-	earliestRecordVersion := backend.earliestRecordVersion
-	currentServerVersion := backend.serverVersion
-	backend.mu.RUnlock()
-
-	if serverVersion != currentServerVersion {
-		return nil, storage.ErrInvalidServerVersion
-	} else if earliestRecordVersion > 0 && afterRecordVersion < (earliestRecordVersion-1) {
-		return nil, storage.ErrInvalidRecordVersion
-	}
-	return newSyncRecordStream(ctx, backend, recordType, afterRecordVersion), nil
->>>>>>> e67d723e
 }
 
 // SyncLatest returns a record iterator for all the records.
