--- conflicted
+++ resolved
@@ -277,26 +277,9 @@
 	ctx context.Context,
 	recordType string,
 	serverVersion, recordVersion uint64,
-<<<<<<< HEAD
 	wait bool,
 ) storage.RecordIterator {
 	return backend.iterateChangedRecords(ctx, recordType, serverVersion, recordVersion, wait)
-=======
-) (storage.RecordStream, error) {
-	// the original ctx will be used for the stream, this ctx used for pre-stream calls
-	callCtx, cancel := contextutil.Merge(ctx, backend.closeCtx)
-	defer cancel(nil)
-
-	currentServerVersion, _, err := backend.init(callCtx)
-	if err != nil {
-		return nil, err
-	}
-	if currentServerVersion != serverVersion {
-		return nil, storage.ErrInvalidServerVersion
-	}
-
-	return newChangedRecordStream(ctx, backend, recordType, recordVersion), nil
->>>>>>> 2a995748
 }
 
 // SyncLatest syncs the latest version of each record.
