--- conflicted
+++ resolved
@@ -41,13 +41,8 @@
 	ctx, clearTimeout := context.WithTimeout(context.Background(), maxWait)
 	defer clearTimeout()
 
-<<<<<<< HEAD
 	testutil.WithTestPostgres(t, func(dsn string) {
-		backend := New(dsn)
-=======
-	require.NoError(t, testutil.WithTestPostgres(func(dsn string) error {
 		backend := New(ctx, dsn)
->>>>>>> 4f0ff35b
 		defer backend.Close()
 
 		eg, ctx := errgroup.WithContext(ctx)
