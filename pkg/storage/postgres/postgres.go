// Package postgres contains an implementation of the storage.Backend backed by postgres.
package postgres

import (
	"context"
	"errors"
	"fmt"
	"sort"
	"strconv"
	"strings"
	"time"

	"github.com/jackc/pgx/v5"
	"github.com/jackc/pgx/v5/pgconn"
	"github.com/jackc/pgx/v5/pgtype"
	"github.com/jackc/pgx/v5/pgxpool"
	"google.golang.org/protobuf/encoding/protojson"
	"google.golang.org/protobuf/proto"
	"google.golang.org/protobuf/reflect/protoregistry"
	"google.golang.org/protobuf/types/known/anypb"
	"google.golang.org/protobuf/types/known/fieldmaskpb"
	"google.golang.org/protobuf/types/known/timestamppb"

	"github.com/pomerium/pomerium/pkg/grpc/databroker"
	"github.com/pomerium/pomerium/pkg/grpc/registry"
	"github.com/pomerium/pomerium/pkg/protoutil"
	"github.com/pomerium/pomerium/pkg/storage"
)

const (
	recordBatchSize   = 64
	watchPollInterval = 30 * time.Second
)

var (
	schemaName              = "pomerium"
	migrationInfoTableName  = "migration_info"
	recordsTableName        = "records"
	recordChangesTableName  = "record_changes"
	recordChangeNotifyName  = "pomerium_record_change"
	recordOptionsTableName  = "record_options"
	leasesTableName         = "leases"
	serviceChangeNotifyName = "pomerium_service_change"
	servicesTableName       = "services"
	checkpointsTableName    = "checkpoints"
)

type querier interface {
	Exec(ctx context.Context, sql string, arguments ...any) (commandTag pgconn.CommandTag, err error)
	Query(ctx context.Context, sql string, args ...any) (pgx.Rows, error)
	QueryRow(ctx context.Context, sql string, args ...any) pgx.Row
}

func clearRecords(ctx context.Context, q querier, newServerVersion uint64) error {
	_, err := q.Exec(ctx, `DELETE FROM `+schemaName+`.`+recordChangesTableName)
	if err != nil {
		return err
	}
	_, err = q.Exec(ctx, `DELETE FROM `+schemaName+`.`+recordsTableName)
	if err != nil {
		return err
	}
	_, err = q.Exec(ctx, `DELETE FROM `+schemaName+`.`+recordOptionsTableName)
	if err != nil {
		return err
	}
	_, err = q.Exec(ctx, `
		UPDATE `+schemaName+`.`+migrationInfoTableName+`
		SET server_version = $1
	`, newServerVersion)
	if err != nil {
		return err
	}

	_, err = q.Exec(ctx, `
		UPDATE `+schemaName+`.`+checkpointsTableName+`
		SET server_version = 0, record_version = 0
	`)
	if err != nil {
		return err
	}

	return nil
}

func deleteChangesBefore(ctx context.Context, q querier, cutoff time.Time) error {
	// we always want to keep at least one row in the changes table,
	// so we take the changes table, sort by version descending, skip the first row
	// and then find any changes before the cutoff
	_, err := q.Exec(ctx, `
		WITH t1 AS (
			SELECT *
			FROM `+schemaName+`.`+recordChangesTableName+`
			ORDER BY version DESC
			OFFSET 1
			FOR UPDATE SKIP LOCKED
		), t2 AS (
			SELECT version
			FROM t1
			WHERE modified_at<$1
			FOR UPDATE SKIP LOCKED
		)
		DELETE FROM `+schemaName+`.`+recordChangesTableName+` t3
		USING t2
		WHERE t2.version=t3.version
	`, cutoff)
	return err
}

func deleteExpiredServices(ctx context.Context, q querier, cutoff time.Time) (rowCount int64, err error) {
	cmd, err := q.Exec(ctx, `
		WITH t1 AS (
			SELECT kind, endpoint
			FROM `+schemaName+`.`+servicesTableName+`
			WHERE expires_at<$1
			FOR UPDATE SKIP LOCKED
		)
		DELETE FROM `+schemaName+`.`+servicesTableName+` t2
		USING t1
		WHERE t1.kind=t2.kind
		  AND t1.endpoint=t2.endpoint
	`, cutoff)
	if err != nil {
		return 0, err
	}
	return cmd.RowsAffected(), nil
}

func dup(record *databroker.Record) *databroker.Record {
	return proto.Clone(record).(*databroker.Record)
}

func enforceOptions(ctx context.Context, q querier, recordType string, options *databroker.Options) error {
	if options == nil || options.Capacity == nil {
		return nil
	}

	_, err := q.Exec(ctx, `
		DELETE FROM `+schemaName+`.`+recordsTableName+`
		WHERE type=$1
		  AND id NOT IN (
			SELECT id
			FROM `+schemaName+`.`+recordsTableName+`
			WHERE type=$1
			ORDER BY version DESC
			LIMIT $2
		)
	`, recordType, options.GetCapacity())
	return err
}

func getRecordVersionRange(ctx context.Context, q querier) (earliestRecordVersion, latestRecordVersion uint64, err error) {
	err = q.QueryRow(ctx, `
		SELECT COALESCE(MIN(version), 0), COALESCE(MAX(version), 0)
		FROM `+schemaName+`.`+recordChangesTableName+`
	`).Scan(&earliestRecordVersion, &latestRecordVersion)
	return earliestRecordVersion, latestRecordVersion, err
}

func getCheckpoint(ctx context.Context, q querier) (serverVersion, recordVersion uint64, err error) {
	var sv, rv pgtype.Numeric
	err = q.QueryRow(ctx, `
		SELECT server_version, record_version
		FROM `+schemaName+`.`+checkpointsTableName+`
	`).Scan(&sv, &rv)
	return sv.Int.Uint64(), rv.Int.Uint64(), err
}

func getOptions(ctx context.Context, q querier, recordType string) (*databroker.Options, error) {
	var capacity pgtype.Int8
	err := q.QueryRow(ctx, `
		SELECT capacity
		FROM `+schemaName+`.`+recordOptionsTableName+`
		WHERE type=$1
	`, recordType).Scan(&capacity)
	if err != nil && !isNotFound(err) {
		return nil, err
	}
	options := new(databroker.Options)
	if capacity.Valid {
		options.Capacity = proto.Uint64(uint64(capacity.Int64))
	}
	return options, nil
}

type lockMode string

const (
	lockModeNone   lockMode = ""
	lockModeUpdate lockMode = "FOR UPDATE"
)

func getRecord(
	ctx context.Context, q querier, recordType, recordID string, lockMode lockMode,
) (*databroker.Record, error) {
	var version uint64
	var data []byte
	var modifiedAt pgtype.Timestamptz
	err := q.QueryRow(ctx, `
		SELECT version, data, modified_at
		  FROM `+schemaName+`.`+recordsTableName+`
		 WHERE type=$1 AND id=$2 `+string(lockMode),
		recordType, recordID).Scan(&version, &data, &modifiedAt)
	if isNotFound(err) {
		return nil, storage.ErrNotFound
	} else if err != nil {
		return nil, fmt.Errorf("postgres: failed to execute query: %w", err)
	}

	a, err := protoutil.UnmarshalAnyJSON(data)
	if isUnknownType(err) {
		return nil, storage.ErrNotFound
	} else if err != nil {
		return nil, fmt.Errorf("postgres: failed to unmarshal data: %w", err)
	}

	return &databroker.Record{
		Version:    version,
		Type:       recordType,
		Id:         recordID,
		Data:       a,
		ModifiedAt: timestamppbFromTimestamptz(modifiedAt),
	}, nil
}

func listChangedRecordsAfter(ctx context.Context, q querier, recordType string, lastRecordVersion uint64) ([]*databroker.Record, error) {
	args := []any{lastRecordVersion, recordBatchSize}
	query := `
		SELECT type, id, version, data, modified_at, deleted_at
		FROM ` + schemaName + `.` + recordChangesTableName + `
		WHERE version>$1
	`
	if recordType != "" {
		args = append(args, recordType)
		query += ` AND type=$3`
	}
	query += `
		ORDER BY version
		LIMIT $2
	`
	rows, err := q.Query(ctx, query, args...)
	if err != nil {
		return nil, fmt.Errorf("postgres: failed to execute query: %w", err)
	}
	return pgx.CollectRows(rows, collectRecord)
}

func listLatestRecordsAfter(ctx context.Context, q querier, expr storage.FilterExpression, lastRecordType, lastRecordID string) ([]*databroker.Record, error) {
	args := []any{lastRecordType, lastRecordID, recordBatchSize}
	query := `
		SELECT type, id, version, data, modified_at, NULL::timestamptz
		FROM ` + schemaName + `.` + recordsTableName + `
		WHERE ((type>$1) OR (type=$1 AND id>$2))
	`
	if expr != nil {
		query += "AND "
		err := addFilterExpressionToQuery(&query, &args, expr)
		if err != nil {
			return nil, fmt.Errorf("postgres: failed to add filter to query: %w", err)
		}
	}
	query += `
		ORDER BY type, id
		LIMIT $3
	`
	rows, err := q.Query(ctx, query, args...)
	if err != nil {
		return nil, fmt.Errorf("postgres: failed to execute query: %w", err)
	}
	return pgx.CollectRows(rows, collectRecord)
}

func listServices(ctx context.Context, q querier) ([]*registry.Service, error) {
	var services []*registry.Service

	query := `
		SELECT kind, endpoint
		FROM  ` + schemaName + `.` + servicesTableName + `
		ORDER BY kind, endpoint
	`
	rows, err := q.Query(ctx, query)
	if err != nil {
		return nil, fmt.Errorf("postgres: failed to execute query: %w", err)
	}
	defer rows.Close()

	for rows.Next() {
		var kind, endpoint string
		err = rows.Scan(&kind, &endpoint)
		if err != nil {
			return nil, fmt.Errorf("postgres: failed to scan row: %w", err)
		}

		services = append(services, &registry.Service{
			Kind:     registry.ServiceKind(registry.ServiceKind_value[kind]),
			Endpoint: endpoint,
		})
	}
	err = rows.Err()
	if err != nil {
		return nil, fmt.Errorf("postgres: error iterating over rows: %w", err)
	}

	return services, nil
}

func listTypes(ctx context.Context, q querier) ([]string, error) {
	query := `
		SELECT DISTINCT type
		FROM ` + schemaName + `.` + recordsTableName + `
	`
	rows, err := q.Query(ctx, query)
	if err != nil {
		return nil, fmt.Errorf("postgres: failed to execute query: %w", err)
	}
	defer rows.Close()

	var types []string
	for rows.Next() {
		var recordType string
		err = rows.Scan(&recordType)
		if err != nil {
			return nil, fmt.Errorf("postgres: failed to scan row: %w", err)
		}

		types = append(types, recordType)
	}
	err = rows.Err()
	if err != nil {
		return nil, fmt.Errorf("postgres: error iterating over rows: %w", err)
	}

	sort.Strings(types)
	return types, nil
}

func maybeAcquireLease(ctx context.Context, q querier, leaseName, leaseID string, ttl time.Duration) (leaseHolderID string, err error) {
	tbl := schemaName + "." + leasesTableName
	expiresAt := timestamptzFromTimestamppb(timestamppb.New(time.Now().Add(ttl)))
	now := timestamptzFromTimestamppb(timestamppb.Now())
	err = q.QueryRow(ctx, `
		INSERT INTO `+tbl+` (name, id, expires_at)
		VALUES ($1, $2, $3)
		ON CONFLICT (name) DO UPDATE
		SET id=CASE WHEN `+tbl+`.expires_at<$4 OR `+tbl+`.id=$2 THEN $2 ELSE `+tbl+`.id END,
		    expires_at=CASE WHEN `+tbl+`.expires_at<$4 OR `+tbl+`.id=$2 THEN $3 ELSE `+tbl+`.expires_at END
		RETURNING `+tbl+`.id
	`, leaseName, leaseID, expiresAt, now).Scan(&leaseHolderID)
	return leaseHolderID, err
}

func putRecordAndChange(ctx context.Context, q querier, record *databroker.Record) error {
	data, err := jsonbFromAny(record.GetData())
	if err != nil {
		return fmt.Errorf("postgres: failed to convert any to json: %w", err)
	}

	modifiedAt := timestamptzFromTimestamppb(record.GetModifiedAt())
	deletedAt := timestamptzFromTimestamppb(record.GetDeletedAt())
	indexCIDR := &pgtype.Text{Valid: false}
	if cidr := storage.GetRecordIndexCIDR(record.GetData()); cidr != nil {
		indexCIDR.String = cidr.String()
		indexCIDR.Valid = true
	}

	query := `
		WITH t1 AS (
			INSERT INTO ` + schemaName + `.` + recordChangesTableName + ` (type, id, data, modified_at, deleted_at)
			VALUES ($1, $2, $3, $4, $5)
			RETURNING *
		)
	`
	args := []any{
		record.GetType(), record.GetId(), data, modifiedAt, deletedAt,
	}
	if record.GetDeletedAt() == nil {
		query += `
			INSERT INTO ` + schemaName + `.` + recordsTableName + ` (type, id, version, data, modified_at, index_cidr)
			VALUES ($1, $2, (SELECT version FROM t1), $3, $4, $6)
			ON CONFLICT (type, id) DO UPDATE
			SET version=(SELECT version FROM t1), data=$3, modified_at=$4, index_cidr=$6
			RETURNING ` + schemaName + `.` + recordsTableName + `.version
		`
		args = append(args, indexCIDR)
	} else {
		query += `
			DELETE FROM ` + schemaName + `.` + recordsTableName + `
			WHERE type=$1 AND id=$2
			RETURNING ` + schemaName + `.` + recordsTableName + `.version
		`
	}
	err = q.QueryRow(ctx, query, args...).Scan(&record.Version)
	if err != nil && !isNotFound(err) {
		return fmt.Errorf("postgres: failed to execute query: %w", err)
	}

	return nil
}

// patchRecord updates specific fields of an existing record.
func patchRecord(
	ctx context.Context, p *pgxpool.Pool, record *databroker.Record, fields *fieldmaskpb.FieldMask,
) error {
	tx, err := p.Begin(ctx)
	if err != nil {
		return err
	}
	defer func() { _ = tx.Rollback(ctx) }()

	existing, err := getRecord(ctx, tx, record.GetType(), record.GetId(), lockModeUpdate)
	if isNotFound(err) {
		return storage.ErrNotFound
	} else if err != nil {
		return err
	}

	if err := storage.PatchRecord(existing, record, fields); err != nil {
		return err
	}

	if err := putRecordAndChange(ctx, tx, record); err != nil {
		return err
	}

	return tx.Commit(ctx)
}

func putService(ctx context.Context, q querier, svc *registry.Service, expiresAt time.Time) error {
	query := `
		INSERT INTO ` + schemaName + `.` + servicesTableName + ` (kind, endpoint, expires_at)
		VALUES ($1, $2, $3)
		ON CONFLICT (kind, endpoint) DO UPDATE
		SET expires_at=$3
	`
	_, err := q.Exec(ctx, query, svc.GetKind().String(), svc.GetEndpoint(), expiresAt)
	return err
}

func setCheckpoint(ctx context.Context, q querier, serverVersion, recordVersion uint64) error {
	var sv, rv pgtype.Numeric
	err := sv.Scan(strconv.FormatUint(serverVersion, 10))
	if err != nil {
		return err
	}
	err = rv.Scan(strconv.FormatUint(recordVersion, 10))
	if err != nil {
		return err
	}
	_, err = q.Exec(ctx, `
		UPDATE `+schemaName+`.`+checkpointsTableName+`
<<<<<<< HEAD
		SET server_version=$1, latest_record_version=$2
=======
		SET server_version=$1, record_version=$2
>>>>>>> c6d33472
	`, sv, rv)
	return err
}

func setOptions(ctx context.Context, q querier, recordType string, options *databroker.Options) error {
	capacity := pgtype.Int8{}
	if options != nil && options.Capacity != nil {
		capacity.Int64 = int64(options.GetCapacity())
		capacity.Valid = true
	}

	_, err := q.Exec(ctx, `
		INSERT INTO `+schemaName+`.`+recordOptionsTableName+` (type, capacity)
		VALUES ($1, $2)
		ON CONFLICT (type) DO UPDATE
		SET capacity=$2
	`, recordType, capacity)
	return err
}

func signalRecordChange(ctx context.Context, q querier) error {
	_, err := q.Exec(ctx, `NOTIFY `+recordChangeNotifyName)
	return err
}

func signalServiceChange(ctx context.Context, q querier) error {
	_, err := q.Exec(ctx, `NOTIFY `+serviceChangeNotifyName)
	return err
}

func jsonbFromAny(a *anypb.Any) ([]byte, error) {
	if a == nil {
		return nil, nil
	}

	return protojson.Marshal(a)
}

func timestamppbFromTimestamptz(ts pgtype.Timestamptz) *timestamppb.Timestamp {
	if !ts.Valid {
		return nil
	}
	return timestamppb.New(ts.Time)
}

func timestamptzFromTimestamppb(ts *timestamppb.Timestamp) pgtype.Timestamptz {
	if !ts.IsValid() {
		return pgtype.Timestamptz{}
	}
	return pgtype.Timestamptz{Time: ts.AsTime(), Valid: true}
}

func isNotFound(err error) bool {
	return errors.Is(err, pgx.ErrNoRows) || errors.Is(err, storage.ErrNotFound)
}

func isUnknownType(err error) bool {
	if err == nil {
		return false
	}

	return errors.Is(err, protoregistry.NotFound) ||
		strings.Contains(err.Error(), "unable to resolve") // protojson doesn't wrap errors so check for the string
}

func collectRecord(row pgx.CollectableRow) (*databroker.Record, error) {
	var recordType, id string
	var version uint64
	var data []byte
	var modifiedAt pgtype.Timestamptz
	var deletedAt pgtype.Timestamptz
	err := row.Scan(&recordType, &id, &version, &data, &modifiedAt, &deletedAt)
	if err != nil {
		return nil, fmt.Errorf("postgres: failed to scan row: %w", err)
	}

	a, err := protoutil.UnmarshalAnyJSON(data)
	if isUnknownType(err) || len(data) == 0 {
		a = protoutil.ToAny(protoutil.ToStruct(map[string]string{
			"id": id,
		}))
	} else if err != nil {
		return nil, fmt.Errorf("postgres: failed to unmarshal data: %w", err)
	}

	return &databroker.Record{
		Version:    version,
		Type:       recordType,
		Id:         id,
		Data:       a,
		ModifiedAt: timestamppbFromTimestamptz(modifiedAt),
		DeletedAt:  timestamppbFromTimestamptz(deletedAt),
	}, nil
}<|MERGE_RESOLUTION|>--- conflicted
+++ resolved
@@ -448,11 +448,7 @@
 	}
 	_, err = q.Exec(ctx, `
 		UPDATE `+schemaName+`.`+checkpointsTableName+`
-<<<<<<< HEAD
-		SET server_version=$1, latest_record_version=$2
-=======
 		SET server_version=$1, record_version=$2
->>>>>>> c6d33472
 	`, sv, rv)
 	return err
 }
