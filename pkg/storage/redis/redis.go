--- conflicted
+++ resolved
@@ -331,22 +331,15 @@
 		},
 		func(p redis.Pipeliner, version uint64) error {
 			if oldRecord != nil {
-<<<<<<< HEAD
-				record.Data = protoutil.MergeAnyWithFieldMask(
-=======
 				var err error
 				record.Data, err = protoutil.MergeAnyWithFieldMask(
->>>>>>> b435f73e
 					oldRecord.GetData(),
 					record.GetData(),
 					mask,
 				)
-<<<<<<< HEAD
-=======
 				if err != nil {
 					return err
 				}
->>>>>>> b435f73e
 			}
 
 			bs, err := proto.Marshal(record)
