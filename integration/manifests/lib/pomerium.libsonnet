--- conflicted
+++ resolved
@@ -11,13 +11,6 @@
         tls_skip_verify: true,
         allow_public_unauthenticated_access: true,
       },
-<<<<<<< HEAD
-    },
-    {
-      from: 'http://restricted-' + domain + '.localhost.pomerium.io',
-      to: 'http://' + domain + '.default.svc.cluster.local',
-    },
-=======
       {
         from: 'http://httpdetails.localhost.pomerium.io',
         to: 'https://untrusted-httpdetails.default.svc.cluster.local',
@@ -127,6 +120,10 @@
           'X-Custom-Request-Header': 'custom-request-header-value',
         },
       },
+      {
+        from: 'http://restricted-' + domain + '.localhost.pomerium.io',
+        to: 'http://' + domain + '.default.svc.cluster.local',
+      },
     ]
     for domain in ['httpdetails', 'fa-httpdetails', 'ws-echo']
   ] + [
@@ -143,7 +140,6 @@
         allow_public_unauthenticated_access: true,
       },
     ],
->>>>>>> fe354896
   ]
 );
 
