package main

import (
<<<<<<< HEAD
	"context"
	"crypto/tls"
	"crypto/x509"
	"fmt"
	"net/http"
	"net/http/cookiejar"
	"net/url"
	"os"
	"path/filepath"
	"regexp"
=======
	"flag"
	"os"
>>>>>>> 526f9460
	"testing"

<<<<<<< HEAD
	"github.com/docker/docker/api/types"
	"github.com/docker/docker/client"
	"github.com/rs/zerolog/log"
	"golang.org/x/net/publicsuffix"
)

var IDP, ClusterType string
=======
	"github.com/rs/zerolog"
	"github.com/rs/zerolog/log"
)
>>>>>>> 526f9460

func TestMain(m *testing.M) {
	logger := log.With().Logger()
	ctx := logger.WithContext(context.Background())

	if err := waitForHealthy(ctx); err != nil {
		_, _ = fmt.Fprintf(os.Stderr, "services not healthy")
		os.Exit(1)
		return
	}

<<<<<<< HEAD
	setIDPAndClusterType(ctx)

	status := m.Run()
	os.Exit(status)
}

func getClient() *http.Client {
	jar, err := cookiejar.New(&cookiejar.Options{PublicSuffixList: publicsuffix.List})
	if err != nil {
		panic(err)
	}

	rootCAs, err := x509.SystemCertPool()
	if err != nil {
		panic(err)
	}

	bs, err := os.ReadFile(filepath.Join(".", "tpl", "files", "ca.pem"))
	if err != nil {
		panic(err)
	}
	_ = rootCAs.AppendCertsFromPEM(bs)

	return &http.Client{
		CheckRedirect: func(req *http.Request, via []*http.Request) error {
			return http.ErrUseLastResponse
		},
		Transport: &http.Transport{
			DisableKeepAlives: true,
			TLSClientConfig: &tls.Config{
				RootCAs: rootCAs,
			},
		},
		Jar: jar,
	}
}

func waitForHealthy(ctx context.Context) error {
	client := getClient()
	check := func(endpoint string) error {
		reqCtx, clearTimeout := context.WithTimeout(ctx, time.Second)
		defer clearTimeout()

		req, err := http.NewRequestWithContext(reqCtx, "GET", endpoint, nil)
		if err != nil {
			return err
		}

		res, err := client.Do(req)
		if err != nil {
			return err
		}
		defer res.Body.Close()

		if res.StatusCode/100 != 2 {
			return fmt.Errorf("%s unavailable: %s", endpoint, res.Status)
		}

		log.Info().Int("status", res.StatusCode).Msgf("%s healthy", endpoint)

		return nil
	}

	ticker := time.NewTicker(time.Second * 3)
	defer ticker.Stop()

	endpoints := []string{
		"https://authenticate.localhost.pomerium.io/.well-known/pomerium/jwks.json",
		"https://mock-idp.localhost.pomerium.io/.well-known/jwks.json",
	}

	for {
		var err error
		for _, endpoint := range endpoints {
			err = check(endpoint)
			if err != nil {
				break
			}
		}
		if err == nil {
			return nil
		}

		log.Ctx(ctx).Info().Err(err).Msg("waiting for healthy")

		select {
		case <-ctx.Done():
			return ctx.Err()
		case <-ticker.C:
		}
	}
}

func setIDPAndClusterType(ctx context.Context) {
	IDP = "oidc"
	ClusterType = "single"

	cli, err := client.NewClientWithOpts(client.FromEnv, client.WithAPIVersionNegotiation())
	if err != nil {
		log.Error().Err(err).Msg("failed to create docker client")
		return
	}

	containers, err := cli.ContainerList(ctx, types.ContainerListOptions{})
	if err != nil {
		log.Error().Err(err).Msg("failed to retrieve docker containers")
	}
	for _, container := range containers {
		for _, name := range container.Names {
			parts := regexp.MustCompile(`^/(\w+?)-(\w+?)_pomerium.*$`).FindStringSubmatch(name)
			if len(parts) == 3 {
				IDP = parts[1]
				ClusterType = parts[2]
			}
		}
	}

	log.Info().Str("idp", IDP).Str("cluster-type", ClusterType).Send()
}

func mustParseURL(str string) *url.URL {
	u, err := url.Parse(str)
	if err != nil {
		panic(err)
	}
	return u
=======
	status := m.Run()
	os.Exit(status)
>>>>>>> 526f9460
}<|MERGE_RESOLUTION|>--- conflicted
+++ resolved
@@ -1,10 +1,10 @@
 package main
 
 import (
-<<<<<<< HEAD
 	"context"
 	"crypto/tls"
 	"crypto/x509"
+	"flag"
 	"fmt"
 	"net/http"
 	"net/http/cookiejar"
@@ -12,27 +12,28 @@
 	"os"
 	"path/filepath"
 	"regexp"
-=======
-	"flag"
-	"os"
->>>>>>> 526f9460
 	"testing"
+	"time"
 
-<<<<<<< HEAD
 	"github.com/docker/docker/api/types"
 	"github.com/docker/docker/client"
+	"github.com/rs/zerolog"
 	"github.com/rs/zerolog/log"
 	"golang.org/x/net/publicsuffix"
 )
 
 var IDP, ClusterType string
-=======
-	"github.com/rs/zerolog"
-	"github.com/rs/zerolog/log"
-)
->>>>>>> 526f9460
 
 func TestMain(m *testing.M) {
+	log.Logger = log.Output(zerolog.ConsoleWriter{Out: os.Stderr})
+
+	flag.Parse()
+	if testing.Verbose() {
+		log.Logger = log.Logger.Level(zerolog.DebugLevel)
+	} else {
+		log.Logger = log.Logger.Level(zerolog.InfoLevel)
+	}
+
 	logger := log.With().Logger()
 	ctx := logger.WithContext(context.Background())
 
@@ -42,7 +43,6 @@
 		return
 	}
 
-<<<<<<< HEAD
 	setIDPAndClusterType(ctx)
 
 	status := m.Run()
@@ -169,8 +169,4 @@
 		panic(err)
 	}
 	return u
-=======
-	status := m.Run()
-	os.Exit(status)
->>>>>>> 526f9460
 }