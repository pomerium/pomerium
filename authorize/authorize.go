// Package authorize is a pomerium service that is responsible for determining
// if a given request should be authorized (AuthZ).
package authorize

import (
	"context"
	"fmt"
	"slices"
	"sync/atomic"

	envoy_service_auth_v3 "github.com/envoyproxy/go-control-plane/envoy/service/auth/v3"
	envoy_eds_v3 "github.com/envoyproxy/go-control-plane/envoy/service/endpoint/v3"
	envoy_service_ratelimit_v3 "github.com/envoyproxy/go-control-plane/envoy/service/ratelimit/v3"
	"github.com/rs/zerolog"
	"go.opentelemetry.io/otel"
	"go.opentelemetry.io/otel/metric"
	oteltrace "go.opentelemetry.io/otel/trace"
	"golang.org/x/sync/errgroup"
	googlegrpc "google.golang.org/grpc"

	extensions_ssh "github.com/pomerium/envoy-custom/api/extensions/filters/network/ssh"
	"github.com/pomerium/pomerium/authorize/evaluator"
	"github.com/pomerium/pomerium/authorize/internal/store"
	"github.com/pomerium/pomerium/config"
	"github.com/pomerium/pomerium/internal/log"
	"github.com/pomerium/pomerium/internal/telemetry/metrics"
	"github.com/pomerium/pomerium/pkg/cryptutil"
	"github.com/pomerium/pomerium/pkg/grpc"
	"github.com/pomerium/pomerium/pkg/grpc/databroker"
	"github.com/pomerium/pomerium/pkg/ssh"
	"github.com/pomerium/pomerium/pkg/ssh/code"
	"github.com/pomerium/pomerium/pkg/ssh/ratelimit"
	"github.com/pomerium/pomerium/pkg/telemetry/trace"
)

// Authorize struct holds
type Authorize struct {
	logDuration metric.Int64Histogram

	state         atomic.Pointer[authorizeState]
	store         *store.Store
	currentConfig atomic.Pointer[config.Config]
	accessTracker *AccessTracker
	ssh           *ssh.StreamManager
	policyIndexer ssh.PolicyIndexer

	tracerProvider oteltrace.TracerProvider
	tracer         oteltrace.Tracer

	outboundGrpcConn grpc.CachedOutboundGRPClientConn
	*ratelimit.RateLimiter
}

type options struct {
	policyIndexerCtor func(ssh.SSHEvaluator) ssh.PolicyIndexer
<<<<<<< HEAD
	cliController     ssh.InternalCLIController
=======
	rls               envoy_service_ratelimit_v3.RateLimitServiceServer
>>>>>>> 4949762e
}

// Option configures the Authorize service.
type Option func(*options)

// WithPolicyIndexer sets the policy indexer constructor.
func WithPolicyIndexer(ctor func(ssh.SSHEvaluator) ssh.PolicyIndexer) Option {
	return func(o *options) {
		o.policyIndexerCtor = ctor
	}
}

<<<<<<< HEAD
func WithInternalCLIController(cliCtrl ssh.InternalCLIController) Option {
	return func(o *options) {
		o.cliController = cliCtrl
=======
// WithRateLimitServer sets the rate limit server implementation
func WithRateLimitServer(rls envoy_service_ratelimit_v3.RateLimitServiceServer) Option {
	return func(o *options) {
		o.rls = rls
>>>>>>> 4949762e
	}
}

// New validates and creates a new Authorize service from a set of config options.
func New(ctx context.Context, cfg *config.Config, opts ...Option) (*Authorize, error) {
	tracerProvider := trace.NewTracerProvider(ctx, "Authorize")
	tracer := tracerProvider.Tracer(trace.PomeriumCoreTracer)

	o := &options{
		policyIndexerCtor: func(eval ssh.SSHEvaluator) ssh.PolicyIndexer {
			return ssh.NewInMemoryPolicyIndexer(eval)
		},
<<<<<<< HEAD
		cliController: &ssh.DefaultCLIController{Config: cfg},
=======
		rls: nil,
>>>>>>> 4949762e
	}
	for _, opt := range opts {
		opt(o)
	}

	a := &Authorize{
		logDuration: metrics.Int64Histogram("authorize.log.duration",
			metric.WithDescription("Duration of authorize log execution."),
			metric.WithUnit("ms")),

		store:          store.New(),
		tracerProvider: tracerProvider,
		tracer:         tracer,
	}
	a.currentConfig.Store(cfg)
	state, err := newAuthorizeStateFromConfig(ctx, nil, tracerProvider, cfg, a.store, &a.outboundGrpcConn)
	if err != nil {
		return nil, err
	}
	a.state.Store(state)
	rls := ratelimit.NewRateLimiter(trace.NewTracerProvider(ctx, "RLS"), o.rls)
	a.RateLimiter = rls
	codeIssuer := code.NewIssuer(ctx, a)
	a.accessTracker = NewAccessTracker(a, accessTrackerMaxSize, accessTrackerDebouncePeriod)
	a.policyIndexer = o.policyIndexerCtor(a)
	a.ssh = ssh.NewStreamManager(
		ctx,
		ssh.NewAuth(a, &a.currentConfig, a.tracerProvider, codeIssuer,
			ssh.WithMetricMeter(otel.Meter("ssh_auth_code")),
			ssh.WithTracer(a.tracerProvider.Tracer(trace.PomeriumCoreTracer)),
		),
		a.policyIndexer,
		o.cliController,
		cfg,
	)
	return a, nil
}

func (a *Authorize) RegisterGRPCServices(server *googlegrpc.Server, cfg *config.Config) {
	envoy_service_auth_v3.RegisterAuthorizationServer(server, a)
	extensions_ssh.RegisterStreamManagementServer(server, a)
	envoy_eds_v3.RegisterEndpointDiscoveryServiceServer(server, a.ssh)
	if cfg.Options.SSHRLSEnabled {
		envoy_service_ratelimit_v3.RegisterRateLimitServiceServer(server, a.RateLimiter)
	}
}

// GetDataBrokerServiceClient returns the current DataBrokerServiceClient.
func (a *Authorize) GetDataBrokerServiceClient() databroker.DataBrokerServiceClient {
	return a.state.Load().dataBrokerClient
}

// Run runs the authorize service.
func (a *Authorize) Run(ctx context.Context) error {
	eg, ctx := errgroup.WithContext(ctx)
	eg.Go(func() error {
		return a.ssh.Run(ctx)
	})
	eg.Go(func() error {
		return a.policyIndexer.Run(ctx)
	})
	eg.Go(func() error {
		a.accessTracker.Run(ctx)
		return nil
	})
	return eg.Wait()
}

func validateOptions(o *config.Options) error {
	sharedKey, err := o.GetSharedKey()
	if err != nil {
		return fmt.Errorf("authorize: bad 'SHARED_SECRET': %w", err)
	}
	if _, err := cryptutil.NewAEADCipher(sharedKey); err != nil {
		return fmt.Errorf("authorize: bad 'SHARED_SECRET': %w", err)
	}
	return nil
}

// newPolicyEvaluator returns an policy evaluator.
func newPolicyEvaluator(
	ctx context.Context,
	opts *config.Options, store *store.Store, previous *evaluator.Evaluator,
	evaluatorOpts ...evaluator.Option,
) (*evaluator.Evaluator, error) {
	metrics.AddPolicyCountCallback("pomerium-authorize", func() int64 {
		return int64(opts.NumPolicies())
	})
	ctx = log.WithContext(ctx, func(c zerolog.Context) zerolog.Context {
		return c.Str("service", "authorize")
	})
	ctx, span := trace.Continue(ctx, "authorize.newPolicyEvaluator")
	defer span.End()

	clientCA, err := opts.DownstreamMTLS.GetCA()
	if err != nil {
		return nil, fmt.Errorf("authorize: invalid client CA: %w", err)
	}

	clientCRL, err := opts.DownstreamMTLS.GetCRL()
	if err != nil {
		return nil, fmt.Errorf("authorize: invalid client CRL: %w", err)
	}

	authenticateURL, err := opts.GetInternalAuthenticateURL()
	if err != nil {
		return nil, fmt.Errorf("authorize: invalid authenticate url: %w", err)
	}

	signingKey, err := opts.GetSigningKey()
	if err != nil {
		return nil, fmt.Errorf("authorize: invalid signing key: %w", err)
	}

	// It is important to add an invalid_client_certificate rule even when the
	// mTLS enforcement behavior is set to reject connections at the listener
	// level, because of the per-route TLSDownstreamClientCA setting.
	addDefaultClientCertificateRule := opts.HasAnyDownstreamMTLSClientCA() &&
		opts.DownstreamMTLS.GetEnforcement() != config.MTLSEnforcementPolicy

	clientCertConstraints, err := evaluator.ClientCertConstraintsFromConfig(&opts.DownstreamMTLS)
	if err != nil {
		return nil, fmt.Errorf(
			"authorize: internal error: couldn't build client cert constraints: %w", err)
	}

	allPolicies := slices.Collect(opts.GetAllPolicies())
	evaluatorOpts = append([]evaluator.Option{
		evaluator.WithPolicies(allPolicies),
		evaluator.WithClientCA(clientCA),
		evaluator.WithAddDefaultClientCertificateRule(addDefaultClientCertificateRule),
		evaluator.WithClientCRL(clientCRL),
		evaluator.WithClientCertConstraints(clientCertConstraints),
		evaluator.WithSigningKey(signingKey),
		evaluator.WithAuthenticateURL(authenticateURL.String()),
		evaluator.WithGoogleCloudServerlessAuthenticationServiceAccount(opts.GetGoogleCloudServerlessAuthenticationServiceAccount()),
		evaluator.WithJWTClaimsHeaders(opts.JWTClaimsHeaders),
		evaluator.WithJWTGroupsFilter(opts.JWTGroupsFilter),
		evaluator.WithDefaultJWTIssuerFormat(opts.JWTIssuerFormat),
	}, evaluatorOpts...)
	return evaluator.New(ctx, store, previous, evaluatorOpts...)
}

// OnConfigChange updates internal structures based on config.Options
func (a *Authorize) OnConfigChange(ctx context.Context, cfg *config.Config) {
	currentState := a.state.Load()
	a.currentConfig.Store(cfg)
	if newState, err := newAuthorizeStateFromConfig(ctx, currentState, a.tracerProvider, cfg, a.store, &a.outboundGrpcConn); err != nil {
		log.Ctx(ctx).Error().Err(err).Msg("authorize: error updating state")
	} else {
		a.state.Store(newState)
	}
	a.ssh.OnConfigChange(cfg)
}<|MERGE_RESOLUTION|>--- conflicted
+++ resolved
@@ -53,11 +53,8 @@
 
 type options struct {
 	policyIndexerCtor func(ssh.SSHEvaluator) ssh.PolicyIndexer
-<<<<<<< HEAD
 	cliController     ssh.InternalCLIController
-=======
 	rls               envoy_service_ratelimit_v3.RateLimitServiceServer
->>>>>>> 4949762e
 }
 
 // Option configures the Authorize service.
@@ -70,16 +67,16 @@
 	}
 }
 
-<<<<<<< HEAD
 func WithInternalCLIController(cliCtrl ssh.InternalCLIController) Option {
 	return func(o *options) {
 		o.cliController = cliCtrl
-=======
+	}
+}
+
 // WithRateLimitServer sets the rate limit server implementation
 func WithRateLimitServer(rls envoy_service_ratelimit_v3.RateLimitServiceServer) Option {
 	return func(o *options) {
 		o.rls = rls
->>>>>>> 4949762e
 	}
 }
 
@@ -92,11 +89,8 @@
 		policyIndexerCtor: func(eval ssh.SSHEvaluator) ssh.PolicyIndexer {
 			return ssh.NewInMemoryPolicyIndexer(eval)
 		},
-<<<<<<< HEAD
 		cliController: &ssh.DefaultCLIController{Config: cfg},
-=======
-		rls: nil,
->>>>>>> 4949762e
+		rls:           nil,
 	}
 	for _, opt := range opts {
 		opt(o)
