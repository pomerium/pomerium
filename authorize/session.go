package authorize

import (
	"encoding/json"
	"errors"
	"fmt"
	"net/http"
	"net/http/httptest"
	"strings"

	"github.com/pomerium/pomerium/config"
	"github.com/pomerium/pomerium/internal/encoding"
	"github.com/pomerium/pomerium/internal/httputil"
	"github.com/pomerium/pomerium/internal/sessions"
	"github.com/pomerium/pomerium/internal/sessions/cookie"
	"github.com/pomerium/pomerium/internal/sessions/header"
	"github.com/pomerium/pomerium/internal/sessions/queryparam"
	"github.com/pomerium/pomerium/internal/urlutil"
)

func loadRawSession(req *http.Request, options config.Options, encoder encoding.MarshalUnmarshaler) ([]byte, error) {
	var loaders []sessions.SessionLoader
	cookieStore, err := getCookieStore(options, encoder)
	if err != nil {
		return nil, err
	}
	loaders = append(loaders,
		cookieStore,
		header.NewStore(encoder, httputil.AuthorizationTypePomerium),
		queryparam.NewStore(encoder, urlutil.QuerySession),
	)

	for _, loader := range loaders {
		sess, err := loader.LoadSession(req)
		if err != nil && !errors.Is(err, sessions.ErrNoSessionFound) {
			return nil, err
		} else if err == nil {
			return []byte(sess), nil
		}
	}

	return nil, sessions.ErrNoSessionFound
}

func loadSession(encoder encoding.MarshalUnmarshaler, rawJWT []byte) (*sessions.State, error) {
	var s sessions.State
	err := encoder.Unmarshal(rawJWT, &s)
	if err != nil {
		return nil, err
	}
	return &s, nil
}

func getCookieStore(options config.Options, encoder encoding.MarshalUnmarshaler) (sessions.SessionStore, error) {
	cookieOptions := &cookie.Options{
		Name:     options.CookieName,
		Domain:   options.CookieDomain,
		Secure:   options.CookieSecure,
		HTTPOnly: options.CookieHTTPOnly,
		Expire:   options.CookieExpire,
	}
	cookieStore, err := cookie.NewStore(cookieOptions, encoder)
	if err != nil {
		return nil, err
	}
	return cookieStore, nil
}

func getJWTSetCookieHeaders(cookieStore sessions.SessionStore, rawjwt []byte) (map[string]string, error) {
	recorder := httptest.NewRecorder()
	err := cookieStore.SaveSession(recorder, nil /* unused by cookie store */, string(rawjwt))
	if err != nil {
		return nil, fmt.Errorf("authorize: error saving cookie: %w", err)
	}

	res := recorder.Result()
	res.Body.Close()

	hdrs := make(map[string]string)
	for k, vs := range res.Header {
		for _, v := range vs {
			hdrs[k] = v
		}
	}
	return hdrs, nil
}

func (a *Authorize) getJWTClaimHeaders(options config.Options, signedJWT string) (map[string]string, error) {
	if len(signedJWT) == 0 {
		return make(map[string]string), nil
	}

	var claims map[string]interface{}
	payload, err := a.pe.ParseSignedJWT(signedJWT)
	if err != nil {
		return nil, err
	}
	if err := json.Unmarshal(payload, &claims); err != nil {
		return nil, err
	}

	hdrs := make(map[string]string)
	for _, name := range options.JWTClaimsHeaders {
		if claim, ok := claims[name]; ok {
<<<<<<< HEAD
			hdrs[httputil.PomeriumJWTHeaderName(name)] = strings.Join(claim, ",")
=======
			switch value := claim.(type) {
			case string:
				hdrs["x-pomerium-claim-"+name] = value
			case []interface{}:
				hdrs["x-pomerium-claim-"+name] = strings.Join(toSliceStrings(value), ",")
			}
>>>>>>> 4a3fb5d4
		}
	}
	return hdrs, nil
}

func toSliceStrings(sliceIfaces []interface{}) []string {
	sliceStrings := make([]string, 0, len(sliceIfaces))
	for _, e := range sliceIfaces {
		sliceStrings = append(sliceStrings, fmt.Sprint(e))
	}
	return sliceStrings
}<|MERGE_RESOLUTION|>--- conflicted
+++ resolved
@@ -102,16 +102,12 @@
 	hdrs := make(map[string]string)
 	for _, name := range options.JWTClaimsHeaders {
 		if claim, ok := claims[name]; ok {
-<<<<<<< HEAD
-			hdrs[httputil.PomeriumJWTHeaderName(name)] = strings.Join(claim, ",")
-=======
 			switch value := claim.(type) {
 			case string:
 				hdrs["x-pomerium-claim-"+name] = value
 			case []interface{}:
 				hdrs["x-pomerium-claim-"+name] = strings.Join(toSliceStrings(value), ",")
 			}
->>>>>>> 4a3fb5d4
 		}
 	}
 	return hdrs, nil
