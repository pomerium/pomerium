package authorize

import (
<<<<<<< HEAD
	"bufio"
	"bytes"
	"crypto/sha256"
=======
	"context"
>>>>>>> 3b68db52
	"encoding/binary"
	"errors"
	"fmt"
	"io"
	"net/url"
	"slices"
	"strconv"
	"strings"
	"sync"
	"sync/atomic"
	"time"

	"github.com/charmbracelet/bubbles/list"
	tea "github.com/charmbracelet/bubbletea"
	"github.com/charmbracelet/lipgloss"
	corev3 "github.com/envoyproxy/go-control-plane/envoy/config/core/v3"
	"github.com/klauspost/compress/zstd"
	extensions_ssh "github.com/pomerium/envoy-custom/api/extensions/filters/network/ssh"
<<<<<<< HEAD
	extensions_session_recording "github.com/pomerium/envoy-custom/api/extensions/filters/network/ssh/filters/session_recording"
=======
	"github.com/pomerium/pomerium/authorize/evaluator"
>>>>>>> 3b68db52
	"github.com/pomerium/pomerium/config"
	"github.com/pomerium/pomerium/internal/log"
	"github.com/pomerium/pomerium/internal/sessions"
	"github.com/pomerium/pomerium/pkg/grpc/session"
	"github.com/pomerium/pomerium/pkg/identity"
	"github.com/pomerium/pomerium/pkg/identity/manager"
	"github.com/pomerium/pomerium/pkg/identity/oauth"
	"github.com/pomerium/pomerium/pkg/storage"
	gossh "golang.org/x/crypto/ssh"
	"golang.org/x/oauth2"
	"golang.org/x/sync/errgroup"
<<<<<<< HEAD
	"google.golang.org/grpc"
	"google.golang.org/protobuf/encoding/protodelim"
	"google.golang.org/protobuf/encoding/protojson"
=======
	"google.golang.org/grpc/codes"
	"google.golang.org/grpc/status"
>>>>>>> 3b68db52
	"google.golang.org/protobuf/types/known/anypb"
	"google.golang.org/protobuf/types/known/emptypb"
	"google.golang.org/protobuf/types/known/timestamppb"
	"google.golang.org/protobuf/types/known/wrapperspb"
)

type StreamState struct {
	Username             string
	Hostname             string
	PublicKey            []byte
	MethodsAuthenticated []string
}

func (a *Authorize) RecordingFinalized(
	stream grpc.ClientStreamingServer[extensions_session_recording.RecordingData, emptypb.Empty],
) error {
	msg, err := stream.Recv()
	if err != nil {
		return err
	}
	md := msg.GetMetadata()
	if md == nil {
		return fmt.Errorf("first message did not contain metadata")
	}
	log.Ctx(stream.Context()).Info().Str("info", protojson.Format(md)).Msg("new recording")

	var recording []byte
READ:
	for {
		msg, err := stream.Recv()
		if err != nil {
			if errors.Is(err, io.EOF) {
				break
			}
			return err
		}
		switch data := msg.Data.(type) {
		case *extensions_session_recording.RecordingData_Chunk:
			recording = append(recording, data.Chunk...)
		case *extensions_session_recording.RecordingData_Checksum:
			actual := sha256.Sum256(recording)
			if actual != [32]byte(data.Checksum) {
				return fmt.Errorf("checksum mismatch")
			}
			break READ
		}
	}

	r, err := zstd.NewReader(bytes.NewReader(recording))
	if err != nil {
		return fmt.Errorf("failed to create zstd reader: %w", err)
	}

	switch md.Format {
	case extensions_session_recording.Format_AsciicastFormat:
		log.Ctx(stream.Context()).Info().Int("compressed_size", len(recording)).Msg("asciicast recording received")
	case extensions_session_recording.Format_RawFormat:
		reader := bufio.NewReader(r)
		var header extensions_session_recording.Header
		if err := protodelim.UnmarshalFrom(reader, &header); err != nil {
			return fmt.Errorf("failed to unmarshal header: %w", err)
		}

		var packets []*extensions_session_recording.Packet
		for {
			var packet extensions_session_recording.Packet
			err := protodelim.UnmarshalFrom(reader, &packet)
			if err != nil {
				if errors.Is(err, io.EOF) {
					break
				}
				return fmt.Errorf("failed to unmarshal packet: %w", err)
			}
			packets = append(packets, &packet)
		}

		log.Ctx(stream.Context()).Info().Int("compressed_size", len(recording)).Int("packet_count", len(packets)).Msg("recording received")
	}
	return nil
}

var activeStreamIds sync.Map

func (a *Authorize) ManageStream(
	server extensions_ssh.StreamManagement_ManageStreamServer,
) error {
	recvC := make(chan *extensions_ssh.ClientMessage, 32)
	sendC := make(chan *extensions_ssh.ServerMessage, 32)
	eg, ctx := errgroup.WithContext(server.Context())
	eg.Go(func() error {
		defer close(recvC)
		for {
			req, err := server.Recv()
			if err != nil {
				if errors.Is(err, io.EOF) {
					return nil
				}
				return err
			}
			recvC <- req
		}
	})

	// XXX
	querier := storage.NewCachingQuerier(
		storage.NewQuerier(a.state.Load().dataBrokerClient),
		a.globalCache,
	)
	ctx = storage.WithQuerier(ctx, querier)

	eg.Go(func() error {
		for {
			select {
			case <-ctx.Done():
				return nil
			case msg := <-sendC:
				if err := server.Send(msg); err != nil {
					if errors.Is(err, io.EOF) {
						return nil
					}
					return err
				}
			}
		}
	})

	var state StreamState

<<<<<<< HEAD
	deviceAuthSuccess := &atomic.Bool{}
	deviceAuthDone := make(chan struct{})
=======
	//deviceAuthSuccess := &atomic.Bool{}
	sessionState := &atomic.Pointer[sessions.State]{}
>>>>>>> 3b68db52

	errC := make(chan error, 1)
	a.activeStreamsMu.Lock()
	a.activeStreams = append(a.activeStreams, errC)
	a.activeStreamsMu.Unlock()
	for {
		select {
		case err := <-errC:
			return err
		case req, ok := <-recvC:
			if !ok {
				return nil
			}
			switch req := req.Message.(type) {
			case *extensions_ssh.ClientMessage_Event:
				switch event := req.Event.Event.(type) {
				case *extensions_ssh.StreamEvent_DownstreamConnected:
					fmt.Println("downstream connected")
					_ = event
				case *extensions_ssh.StreamEvent_UpstreamConnected:
					fmt.Printf("upstream connected: %d\n", event.UpstreamConnected.GetStreamId())
					activeStreamIds.Store(event.UpstreamConnected.GetStreamId(), state)
					defer activeStreamIds.Delete(event.UpstreamConnected.GetStreamId())
				case nil:
				}
			case *extensions_ssh.ClientMessage_AuthRequest:
				authReq := req.AuthRequest
				fmt.Println("auth request")
				if state.Username == "" {
					state.Username = authReq.Username
				}
				if state.Hostname == "" {
					state.Hostname = authReq.Hostname
				}
				switch authReq.AuthMethod {
				case "publickey":
					methodReq, _ := authReq.MethodRequest.UnmarshalNew()
					pubkeyReq, ok := methodReq.(*extensions_ssh.PublicKeyMethodRequest)
					if !ok {
						return fmt.Errorf("client sent invalid auth request message")
					}

					//
					// validate public key here
					//
					session, err := a.GetPomeriumSession(ctx, pubkeyReq.PublicKey)
					if err != nil {
						return err // XXX: wrap this error?
					}

					state.MethodsAuthenticated = append(state.MethodsAuthenticated, "publickey")
					state.PublicKey = pubkeyReq.PublicKey

					if authReq.Username == "" && authReq.Hostname == "" {
<<<<<<< HEAD
						resp := extensions_ssh.ServerMessage{
							Message: &extensions_ssh.ServerMessage_AuthResponse{
								AuthResponse: &extensions_ssh.AuthenticationResponse{
									Response: &extensions_ssh.AuthenticationResponse_Allow{
										Allow: &extensions_ssh.AllowResponse{
											Username: state.Username,
											Target: &extensions_ssh.AllowResponse_Internal{
												Internal: &extensions_ssh.InternalTarget{},
											},
										},
									},
								},
							},
						}
						sendC <- &resp
						continue
					} else if authReq.Username == "_mirror" && authReq.Hostname == "" {
=======
						pkData, _ := anypb.New(publicKeyAllowResponse(state.PublicKey))
>>>>>>> 3b68db52
						resp := extensions_ssh.ServerMessage{
							Message: &extensions_ssh.ServerMessage_AuthResponse{
								AuthResponse: &extensions_ssh.AuthenticationResponse{
									Response: &extensions_ssh.AuthenticationResponse_Allow{
										Allow: &extensions_ssh.AllowResponse{
											Username: state.Username,
											Target: &extensions_ssh.AllowResponse_Internal{
												Internal: &extensions_ssh.InternalTarget{},
											},
										},
									},
								},
							},
						}
						// id, _ := strconv.ParseUint(authReq.Hostname, 10, 64)
						// resp := extensions_ssh.ServerMessage{
						// 	Message: &extensions_ssh.ServerMessage_AuthResponse{
						// 		AuthResponse: &extensions_ssh.AuthenticationResponse{
						// 			Response: &extensions_ssh.AuthenticationResponse_Allow{
						// 				Allow: &extensions_ssh.AllowResponse{
						// 					Target: &extensions_ssh.AllowResponse_MirrorSession{
						// 						MirrorSession: &extensions_ssh.MirrorSessionTarget{
						// 							SourceId: id,
						// 							Mode:     extensions_ssh.MirrorSessionTarget_ReadWrite,
						// 						},
						// 					},
						// 				},
						// 			},
						// 		},
						// 	},
						// }
						sendC <- &resp
						continue
					} else if authReq.Username != "" && authReq.Hostname == "" {
						resp := extensions_ssh.ServerMessage{
							Message: &extensions_ssh.ServerMessage_AuthResponse{
								AuthResponse: &extensions_ssh.AuthenticationResponse{
									Response: &extensions_ssh.AuthenticationResponse_Allow{
										Allow: &extensions_ssh.AllowResponse{
											Username: state.Username,
											Target: &extensions_ssh.AllowResponse_Internal{
												Internal: &extensions_ssh.InternalTarget{},
											},
										},
									},
								},
							},
						}
						sendC <- &resp
						continue
					}

					if session != nil {
						// Perform authorize check for this route
						req, err := a.getEvaluatorRequestFromSSHAuthRequest(&state)
						if err != nil {
							return err
						}
						res, err := a.evaluate(ctx, req, &sessions.State{ID: session.Id})
						if err != nil {
							return err
						}
						sendC <- handleEvaluatorResponseForSSH(res, &state)

						if res.Allow.Value && !res.Deny.Value {
							a.startContinuousAuthorization(ctx, errC, req, session.Id)
						}
					}

					if session == nil && !slices.Contains(state.MethodsAuthenticated, "keyboard-interactive") {
						resp := extensions_ssh.ServerMessage{
							Message: &extensions_ssh.ServerMessage_AuthResponse{
								AuthResponse: &extensions_ssh.AuthenticationResponse{
									Response: &extensions_ssh.AuthenticationResponse_Deny{
										Deny: &extensions_ssh.DenyResponse{
											Partial: true,
											Methods: []string{"keyboard-interactive"},
										},
									},
								},
							},
						}
						sendC <- &resp
					}
				case "keyboard-interactive":
					route := a.getSSHRouteForHostname(state.Hostname)
					if route == nil {
						return fmt.Errorf("invalid route")
					}

					opts := a.currentOptions.Load()
					idp, err := opts.GetIdentityProviderForPolicy(route)
					if err != nil {
						return err
					}
					authenticator, err := identity.NewAuthenticator(ctx, a.tracerProvider, oauth.Options{
						RedirectURL:          &url.URL{},
						ProviderName:         idp.GetType(),
						ProviderURL:          idp.GetUrl(),
						ClientID:             idp.GetClientId(),
						ClientSecret:         idp.GetClientSecret(),
						Scopes:               idp.GetScopes(),
						AuthCodeOptions:      idp.GetRequestParams(),
						DeviceAuthClientType: idp.GetDeviceAuthClientType(),
					})
					if err != nil {
						return err
					}
					deviceAuthResp, err := authenticator.DeviceAuth(ctx)
					if err != nil {
						return err
					}
					infoReq := extensions_ssh.KeyboardInteractiveInfoPrompts{
						Name:        "Sign in with " + idp.GetType(),
						Instruction: deviceAuthResp.VerificationURIComplete,
						Prompts:     []*extensions_ssh.KeyboardInteractiveInfoPrompts_Prompt{
							// {},
						},
					}

					infoReqAny, _ := anypb.New(&infoReq)
					resp := extensions_ssh.ServerMessage{
						Message: &extensions_ssh.ServerMessage_AuthResponse{
							AuthResponse: &extensions_ssh.AuthenticationResponse{
								Response: &extensions_ssh.AuthenticationResponse_InfoRequest{
									InfoRequest: &extensions_ssh.InfoRequest{
										Method:  "keyboard-interactive",
										Request: infoReqAny,
									},
								},
							},
						},
					}
					sendC <- &resp

					go func() {
						var claims identity.SessionClaims

						token, err := authenticator.DeviceAccessToken(ctx, deviceAuthResp, &claims)
						if err != nil {
							errC <- err
							return
						}
						s := sessions.NewState(idp.Id)
						claims.Claims.Claims(&s) // XXX
						s.ID, err = getSessionIDForSSH(state.PublicKey)
						if err != nil {
							errC <- err
							return
						}
						fmt.Println(token)
<<<<<<< HEAD
						deviceAuthSuccess.Store(true)
						close(deviceAuthDone)
=======
						err = a.PersistSession(ctx, s, claims, token)
						if err != nil {
							fmt.Println("error from PersistSession:", err)
							errC <- fmt.Errorf("error persisting session: %w", err)
							return
						}
						sessionState.Store(s)
>>>>>>> 3b68db52
					}()
				}
			case *extensions_ssh.ClientMessage_InfoResponse:
				resp := req.InfoResponse
				if resp.Method == "keyboard-interactive" {
					r, _ := resp.Response.UnmarshalNew()
					respInfo, ok := r.(*extensions_ssh.KeyboardInteractiveInfoPromptResponses)
					if ok {
						fmt.Println(respInfo.Responses)
					}
				}
<<<<<<< HEAD
				select {
				case <-deviceAuthDone:
				case <-ctx.Done():
				}
				if deviceAuthSuccess.Load() {
=======
				if sessionState.Load() != nil {
>>>>>>> 3b68db52
					state.MethodsAuthenticated = append(state.MethodsAuthenticated, "keyboard-interactive")
				} else {
					resp := extensions_ssh.ServerMessage{
						Message: &extensions_ssh.ServerMessage_AuthResponse{
							AuthResponse: &extensions_ssh.AuthenticationResponse{
								Response: &extensions_ssh.AuthenticationResponse_Deny{
									Deny: &extensions_ssh.DenyResponse{},
								},
							},
						},
					}
					sendC <- &resp
					// retryReq := extensions_ssh.KeyboardInteractiveInfoPrompts{
					// 	Name:        "",
					// 	Instruction: "Login not successful yet, try again",
					// 	Prompts:     []*extensions_ssh.KeyboardInteractiveInfoPrompts_Prompt{
					// 		// {},
					// 	},
					// }
					// infoReqAny, _ := anypb.New(&retryReq)

					// resp := extensions_ssh.ServerMessage{
					// 	Message: &extensions_ssh.ServerMessage_AuthResponse{
					// 		AuthResponse: &extensions_ssh.AuthenticationResponse{
					// 			Response: &extensions_ssh.AuthenticationResponse_InfoRequest{
					// 				InfoRequest: &extensions_ssh.InfoRequest{
					// 					Method:  "keyboard-interactive",
					// 					Request: infoReqAny,
					// 				},
					// 			},
					// 		},
					// 	},
					// }
					// sendC <- &resp
					continue
				}

				if slices.Contains(state.MethodsAuthenticated, "publickey") {
<<<<<<< HEAD
					pkData, _ := anypb.New(&extensions_ssh.PublicKeyAllowResponse{
						PublicKey: state.PublicKey,
						Permissions: &extensions_ssh.Permissions{
							PermitPortForwarding:  true,
							PermitAgentForwarding: true,
							PermitX11Forwarding:   true,
							PermitPty:             true,
							PermitUserRc:          true,
							ValidBefore:           timestamppb.New(time.Now().Add(-1 * time.Minute)),
							ValidAfter:            timestamppb.New(time.Now().Add(12 * time.Hour)),
						},
					})
					sessionRecordingExt, _ := anypb.New(&extensions_session_recording.UpstreamTargetExtensionConfig{
						RecordingName: fmt.Sprintf("session-%s-at-%s-%d.cast", state.Username, state.Hostname, time.Now().UnixNano()),
						Format:        extensions_session_recording.Format_AsciicastFormat,
					})
					authResponse := extensions_ssh.ServerMessage{
						Message: &extensions_ssh.ServerMessage_AuthResponse{
							AuthResponse: &extensions_ssh.AuthenticationResponse{
								Response: &extensions_ssh.AuthenticationResponse_Allow{
									Allow: &extensions_ssh.AllowResponse{
										Username: state.Username,
										Target: &extensions_ssh.AllowResponse_Upstream{
											Upstream: &extensions_ssh.UpstreamTarget{
												Hostname: state.Hostname,
												AllowedMethods: []*extensions_ssh.AllowedMethod{
													{
														Method:     "publickey",
														MethodData: pkData,
													},
													{
														Method: "keyboard-interactive",
													},
												},
												Extensions: []*corev3.TypedExtensionConfig{
													{
														TypedConfig: sessionRecordingExt,
													},
												},
											},
										},
									},
								},
							},
						},
=======
					// Perform authorize check for this route
					req, err := a.getEvaluatorRequestFromSSHAuthRequest(&state)
					if err != nil {
						return err
					}
					res, err := a.evaluate(ctx, req, sessionState.Load())
					if err != nil {
						return err
					}
					sendC <- handleEvaluatorResponseForSSH(res, &state)

					if res.Allow.Value && !res.Deny.Value {
						a.startContinuousAuthorization(ctx, errC, req, sessionState.Load().ID)
>>>>>>> 3b68db52
					}
				} else {
					resp := extensions_ssh.ServerMessage{
						Message: &extensions_ssh.ServerMessage_AuthResponse{
							AuthResponse: &extensions_ssh.AuthenticationResponse{
								Response: &extensions_ssh.AuthenticationResponse_Deny{
									Deny: &extensions_ssh.DenyResponse{
										Partial: true,
										Methods: []string{"publickey"},
									},
								},
							},
						},
					}
					sendC <- &resp
				}

			case nil:
			}
		}
	}

	return eg.Wait()
}

func (a *Authorize) getSSHRouteForHostname(hostname string) *config.Policy {
	opts := a.currentOptions.Load()
	from := "ssh://" + strings.TrimSuffix(strings.Join([]string{hostname, opts.SSHHostname}, "."), ".")
	for r := range opts.GetAllPolicies() {
		if r.From == from {
			return r
		}
	}
	return nil
}

func (a *Authorize) GetPomeriumSession(
	ctx context.Context, publicKey []byte,
) (*session.Session, error) {
	sessionID, err := getSessionIDForSSH(publicKey)
	if err != nil {
		return nil, err
	}
	fmt.Println("session ID:", sessionID) // XXX

	session, err := session.Get(ctx, a.GetDataBrokerServiceClient(), sessionID)
	if err != nil {
		if st, ok := status.FromError(err); ok && st.Code() == codes.NotFound {
			return nil, nil
		}
		return nil, err
	}
	return session, nil
}

func getSessionIDForSSH(publicKey []byte) (string, error) {
	// XXX: get the fingerprint from Envoy rather than computing it here
	k, err := gossh.ParsePublicKey(publicKey)
	if err != nil {
		return "", fmt.Errorf("couldn't parse ssh key: %w", err)
	}
	return "sshkey-" + gossh.FingerprintSHA256(k), nil
}

func (a *Authorize) getEvaluatorRequestFromSSHAuthRequest(
	state *StreamState,
) (*evaluator.Request, error) {
	sessionID, err := getSessionIDForSSH(state.PublicKey)
	if err != nil {
		return nil, err
	}
	route := a.getSSHRouteForHostname(state.Hostname)
	if route == nil {
		return nil, fmt.Errorf("no route found for hostname %q", state.Hostname)
	}
	req := &evaluator.Request{
		IsInternal: false,
		HTTP: evaluator.RequestHTTP{
			Hostname: route.From, // XXX: this is not quite right
			//IP:     ?           // TODO
		},
		Session: evaluator.RequestSession{
			ID: sessionID,
		},
		Policy: route,
	}
	return req, nil
}

func handleEvaluatorResponseForSSH(
	result *evaluator.Result, state *StreamState,
) *extensions_ssh.ServerMessage {
	//fmt.Printf(" *** evaluator result: %+v\n", result)

	// TODO: ideally there would be a way to keep this in sync with the logic in check_response.go
	allow := result.Allow.Value && !result.Deny.Value

	if allow {
		pkData, _ := anypb.New(publicKeyAllowResponse(state.PublicKey))
		return &extensions_ssh.ServerMessage{
			Message: &extensions_ssh.ServerMessage_AuthResponse{
				AuthResponse: &extensions_ssh.AuthenticationResponse{
					Response: &extensions_ssh.AuthenticationResponse_Allow{
						Allow: &extensions_ssh.AllowResponse{
							Username: state.Username,
							Hostname: state.Hostname,
							AllowedMethods: []*extensions_ssh.AllowedMethod{
								{
									Method:     "publickey",
									MethodData: pkData,
								},
								{
									Method: "keyboard-interactive",
								},
							},
							Target: extensions_ssh.Target_Upstream,
						},
					},
				},
			},
		}
	}

	// XXX: do we want to send an equivalent to the "show error details" output
	//      in the case of a deny result?

	// XXX: this is not quite right -- needs to exactly match the last list of methods
	methods := []string{"publickey"}
	if slices.Contains(state.MethodsAuthenticated, "keyboard-interactive") {
		methods = append(methods, "keyboard-interactive")
	}

	return &extensions_ssh.ServerMessage{
		Message: &extensions_ssh.ServerMessage_AuthResponse{
			AuthResponse: &extensions_ssh.AuthenticationResponse{
				Response: &extensions_ssh.AuthenticationResponse_Deny{
					Deny: &extensions_ssh.DenyResponse{
						Methods: methods,
					},
				},
			},
		},
	}
}

func publicKeyAllowResponse(publicKey []byte) *extensions_ssh.PublicKeyAllowResponse {
	return &extensions_ssh.PublicKeyAllowResponse{
		PublicKey: publicKey,
		Permissions: &extensions_ssh.Permissions{
			PermitPortForwarding:  true,
			PermitAgentForwarding: true,
			PermitX11Forwarding:   true,
			PermitPty:             true,
			PermitUserRc:          true,
			ValidBefore:           timestamppb.New(time.Now().Add(-1 * time.Minute)),
			// XXX: tie this to Pomerium session lifetime?
			ValidAfter: timestamppb.New(time.Now().Add(12 * time.Hour)),
		},
	}
}

// PersistSession stores session and user data in the databroker.
func (a *Authorize) PersistSession(
	ctx context.Context,
	sessionState *sessions.State, // XXX: consider not using this struct
	claims identity.SessionClaims,
	accessToken *oauth2.Token,
) error {
	now := time.Now()
	sessionLifetime := a.currentOptions.Load().CookieExpire
	sessionExpiry := timestamppb.New(now.Add(sessionLifetime))

	sess := &session.Session{
		Id:         sessionState.ID,
		UserId:     sessionState.UserID(),
		IssuedAt:   timestamppb.New(now),
		AccessedAt: timestamppb.New(now),
		ExpiresAt:  sessionExpiry,
		OauthToken: manager.ToOAuthToken(accessToken),
		Audience:   sessionState.Audience,
	}
	sess.SetRawIDToken(claims.RawIDToken)
	sess.AddClaims(claims.Flatten())

	// XXX: do we need to create a user record too?
	//      compare with Stateful.PersistSession()

	res, err := session.Put(ctx, a.GetDataBrokerServiceClient(), sess)
	if err != nil {
		return err
	}
	sessionState.DatabrokerServerVersion = res.GetServerVersion()
	sessionState.DatabrokerRecordVersion = res.GetRecord().GetVersion()

	return nil
}

func (a *Authorize) startContinuousAuthorization(
	ctx context.Context,
	errC chan<- error,
	req *evaluator.Request,
	sessionID string,
) {
	recheck := func() {
		// XXX: probably want to log the results of this evaluation only if it changes
		res, _ := a.evaluate(ctx, req, &sessions.State{ID: sessionID})
		if !res.Allow.Value || res.Deny.Value {
			errC <- fmt.Errorf("no longer authorized")
		}
	}

	ticker := time.NewTicker(time.Second)
	go func() {
		for {
			select {
			case <-ticker.C:
				recheck()
			case <-ctx.Done():
				ticker.Stop()
				return
			}
		}
	}()
}

// See RFC 4254, section 5.1.
const msgChannelOpen = 90

type channelOpenMsg struct {
	ChanType         string `sshtype:"90"`
	PeersID          uint32
	PeersWindow      uint32
	MaxPacketSize    uint32
	TypeSpecificData []byte `ssh:"rest"`
}

const (
	msgChannelExtendedData = 95
	msgChannelData         = 94
)

// Used for debug print outs of packets.
type channelDataMsg struct {
	PeersID uint32 `sshtype:"94"`
	Length  uint32
	Rest    []byte `ssh:"rest"`
}

// See RFC 4254, section 5.1.
const msgChannelOpenConfirm = 91

type channelOpenConfirmMsg struct {
	PeersID          uint32 `sshtype:"91"`
	MyID             uint32
	MyWindow         uint32
	MaxPacketSize    uint32
	TypeSpecificData []byte `ssh:"rest"`
}

const msgChannelRequest = 98

type channelRequestMsg struct {
	PeersID             uint32 `sshtype:"98"`
	Request             string
	WantReply           bool
	RequestSpecificData []byte `ssh:"rest"`
}

type channelOpenDirectMsg struct {
	DestAddr string
	DestPort uint32
	SrcAddr  string
	SrcPort  uint32
}

// See RFC 4254, section 5.4.
const msgChannelSuccess = 99

type channelRequestSuccessMsg struct {
	PeersID uint32 `sshtype:"99"`
}

// See RFC 4254, section 5.4.
const msgChannelFailure = 100

type channelRequestFailureMsg struct {
	PeersID uint32 `sshtype:"100"`
}

// See RFC 4254, section 5.3
const msgChannelClose = 97

type channelCloseMsg struct {
	PeersID uint32 `sshtype:"97"`
}

// See RFC 4254, section 5.3
const msgChannelEOF = 96

type channelEOFMsg struct {
	PeersID uint32 `sshtype:"96"`
}

func (a *Authorize) ServeChannel(
	server extensions_ssh.StreamManagement_ServeChannelServer,
) error {
	var program *tea.Program
	inputR, inputW := io.Pipe()
	outputR, outputW := io.Pipe()
	var peerId uint32

	var downstreamChannelInfo *extensions_ssh.SSHDownstreamChannelInfo
	var downstreamPtyInfo *extensions_ssh.SSHDownstreamPTYInfo
	for {
		channelMsg, err := server.Recv()
		if err != nil {
			if errors.Is(err, io.EOF) {
				return nil
			}
			return err
		}
		rawMsg := channelMsg.GetRawBytes().GetValue()
		switch rawMsg[0] {
		case msgChannelOpen:
			var msg channelOpenMsg
			gossh.Unmarshal(rawMsg, &msg)

			var confirm channelOpenConfirmMsg
			peerId = msg.PeersID
			confirm.PeersID = peerId
			confirm.MyID = 1
			confirm.MyWindow = msg.PeersWindow
			confirm.MaxPacketSize = msg.MaxPacketSize
			downstreamChannelInfo = &extensions_ssh.SSHDownstreamChannelInfo{
				ChannelType:               msg.ChanType,
				DownstreamChannelId:       confirm.PeersID,
				InternalUpstreamChannelId: confirm.MyID,
				InitialWindowSize:         confirm.MyWindow,
				MaxPacketSize:             confirm.MaxPacketSize,
			}
			switch msg.ChanType {
			case "session":
				if err := server.Send(&extensions_ssh.ChannelMessage{
					Message: &extensions_ssh.ChannelMessage_RawBytes{
						RawBytes: &wrapperspb.BytesValue{
							Value: gossh.Marshal(confirm),
						},
					},
				}); err != nil {
					return err
				}
			case "direct-tcpip":
				var subMsg channelOpenDirectMsg
				if err := gossh.Unmarshal(msg.TypeSpecificData, &subMsg); err != nil {
					return err
				}
				handOff, _ := anypb.New(&extensions_ssh.SSHChannelControlAction{
					Action: &extensions_ssh.SSHChannelControlAction_HandOff{
						HandOff: &extensions_ssh.SSHChannelControlAction_HandOffUpstream{
							DownstreamChannelInfo: downstreamChannelInfo,
							UpstreamAuth: &extensions_ssh.AllowResponse{
								Target: &extensions_ssh.AllowResponse_Upstream{
									Upstream: &extensions_ssh.UpstreamTarget{
										Hostname:    subMsg.DestAddr,
										DirectTcpip: true,
									},
								},
							},
						},
					},
				})
				if err := server.Send(&extensions_ssh.ChannelMessage{
					Message: &extensions_ssh.ChannelMessage_ChannelControl{
						ChannelControl: &extensions_ssh.ChannelControl{
							Protocol:      "ssh",
							ControlAction: handOff,
						},
					},
				}); err != nil {
					return err
				}
			}

		case msgChannelRequest:
			var msg channelRequestMsg
			gossh.Unmarshal(rawMsg, &msg)

			switch msg.Request {
			case "pty-req":
				opts := a.currentOptions.Load()
				var routes []string
				for r := range opts.GetAllPolicies() {
					if strings.HasPrefix(r.From, "ssh://") {
						routes = append(routes, fmt.Sprintf("ubuntu@%s", strings.TrimSuffix(strings.TrimPrefix(r.From, "ssh://"), "."+opts.SSHHostname)))
					}
				}
				req := parsePtyReq(msg.RequestSpecificData)
				items := []list.Item{}
				for _, route := range routes {
					items = append(items, item(route))
				}
				activeStreamIds.Range(func(key, value any) bool {
					items = append(items, item(fmt.Sprintf("[demo] mirror session: %v", key)))
					return true
				})
				downstreamPtyInfo = &extensions_ssh.SSHDownstreamPTYInfo{
					TermEnv:      req.TermEnv,
					WidthColumns: req.Width,
					HeightRows:   req.Height,
					WidthPx:      req.WidthPx,
					HeightPx:     req.HeightPx,
					Modes:        req.Modes,
				}

				const defaultWidth = 20

				l := list.New(items, itemDelegate{}, defaultWidth, listHeight)
				l.Title = "Connect to which server?"
				l.SetShowStatusBar(false)
				l.SetFilteringEnabled(false)
				l.Styles.Title = titleStyle
				l.Styles.PaginationStyle = paginationStyle
				l.Styles.HelpStyle = helpStyle

				program = tea.NewProgram(model{list: l},
					tea.WithInput(inputR),
					tea.WithOutput(outputW),
					tea.WithAltScreen(),
					tea.WithContext(server.Context()),
					tea.WithEnvironment([]string{"TERM=" + req.TermEnv}),
				)
				go func() {
					answer, err := program.Run()
					if err != nil {
						return
					}
					var handOff *anypb.Any
					if strings.HasPrefix(answer.(model).choice, "[demo] mirror session: ") {
						id, err := strconv.ParseUint(strings.TrimPrefix(answer.(model).choice, "[demo] mirror session: "), 10, 64)
						if err != nil {
							panic(err)
						}
						handOff, _ = anypb.New(&extensions_ssh.SSHChannelControlAction{
							Action: &extensions_ssh.SSHChannelControlAction_HandOff{
								HandOff: &extensions_ssh.SSHChannelControlAction_HandOffUpstream{
									DownstreamChannelInfo: downstreamChannelInfo,
									DownstreamPtyInfo:     downstreamPtyInfo,
									UpstreamAuth: &extensions_ssh.AllowResponse{
										Target: &extensions_ssh.AllowResponse_MirrorSession{
											MirrorSession: &extensions_ssh.MirrorSessionTarget{
												SourceId: id,
												Mode:     extensions_ssh.MirrorSessionTarget_ReadWrite,
											},
										},
									},
								},
							},
						})
					} else {
						username, hostname, _ := strings.Cut(answer.(model).choice, "@")
						sessionRecordingExt, _ := anypb.New(&extensions_session_recording.UpstreamTargetExtensionConfig{
							RecordingName: fmt.Sprintf("session-%s-at-%s-%d.cast", username, hostname, time.Now().UnixNano()),
							Format:        extensions_session_recording.Format_AsciicastFormat,
						})
						handOff, _ = anypb.New(&extensions_ssh.SSHChannelControlAction{
							Action: &extensions_ssh.SSHChannelControlAction_HandOff{
								HandOff: &extensions_ssh.SSHChannelControlAction_HandOffUpstream{
									DownstreamChannelInfo: downstreamChannelInfo,
									DownstreamPtyInfo:     downstreamPtyInfo,
									UpstreamAuth: &extensions_ssh.AllowResponse{
										Username: username,
										Target: &extensions_ssh.AllowResponse_Upstream{
											Upstream: &extensions_ssh.UpstreamTarget{
												AllowMirrorConnections: true,
												Hostname:               hostname,
												Extensions: []*corev3.TypedExtensionConfig{
													{
														TypedConfig: sessionRecordingExt,
													},
												},
											},
										},
									},
								},
							},
						})
					}

					if err := server.Send(&extensions_ssh.ChannelMessage{
						Message: &extensions_ssh.ChannelMessage_ChannelControl{
							ChannelControl: &extensions_ssh.ChannelControl{
								Protocol:      "ssh",
								ControlAction: handOff,
							},
						},
					}); err != nil {
						return
					}
				}()
				go func() {
					var buf [4096]byte
					for {
						n, err := outputR.Read(buf[:])
						if err != nil {
							return
						}
						if err := server.Send(&extensions_ssh.ChannelMessage{
							Message: &extensions_ssh.ChannelMessage_RawBytes{
								RawBytes: &wrapperspb.BytesValue{
									Value: gossh.Marshal(channelDataMsg{
										PeersID: peerId,
										Length:  uint32(n),
										Rest:    buf[:n],
									}),
								},
							},
						}); err != nil {
							return
						}
					}
				}()
				program.Send(tea.WindowSizeMsg{Width: int(req.Width), Height: int(req.Height)})

				if err := server.Send(&extensions_ssh.ChannelMessage{
					Message: &extensions_ssh.ChannelMessage_RawBytes{
						RawBytes: &wrapperspb.BytesValue{
							Value: gossh.Marshal(channelRequestSuccessMsg{
								PeersID: peerId,
							}),
						},
					},
				}); err != nil {
					return err
				}
			}
		case msgChannelData:
			var msg channelDataMsg
			gossh.Unmarshal(rawMsg, &msg)

			if program != nil {
				inputW.Write(msg.Rest)
			}
		case msgChannelClose:
			var msg channelDataMsg
			gossh.Unmarshal(rawMsg, &msg)
		default:
			panic("unhandled message: " + fmt.Sprint(rawMsg[1]))
		}
	}
}

type ptyReq struct {
	TermEnv           string
	Width, Height     uint32
	WidthPx, HeightPx uint32
	Modes             []byte
}

func parsePtyReq(reqData []byte) ptyReq {
	termEnvLen := binary.BigEndian.Uint32(reqData)
	reqData = reqData[4:]
	termEnv := string(reqData[:termEnvLen])
	reqData = reqData[termEnvLen:]
	return ptyReq{
		TermEnv:  termEnv,
		Width:    binary.BigEndian.Uint32(reqData),
		Height:   binary.BigEndian.Uint32(reqData[4:]),
		WidthPx:  binary.BigEndian.Uint32(reqData[8:]),
		HeightPx: binary.BigEndian.Uint32(reqData[12:]),
		Modes:    reqData[16:],
	}
}

const listHeight = 14

var (
	titleStyle        = lipgloss.NewStyle().MarginLeft(2)
	itemStyle         = lipgloss.NewStyle().PaddingLeft(4)
	selectedItemStyle = lipgloss.NewStyle().PaddingLeft(2).Foreground(lipgloss.Color("170"))
	paginationStyle   = list.DefaultStyles().PaginationStyle.PaddingLeft(4)
	helpStyle         = list.DefaultStyles().HelpStyle.PaddingLeft(4).PaddingBottom(1)
	quitTextStyle     = lipgloss.NewStyle().Margin(1, 0, 2, 4)
)

type item string

func (i item) FilterValue() string { return "" }

type itemDelegate struct{}

func (d itemDelegate) Height() int                             { return 1 }
func (d itemDelegate) Spacing() int                            { return 0 }
func (d itemDelegate) Update(_ tea.Msg, _ *list.Model) tea.Cmd { return nil }
func (d itemDelegate) Render(w io.Writer, m list.Model, index int, listItem list.Item) {
	i, ok := listItem.(item)
	if !ok {
		return
	}

	str := fmt.Sprintf("%d. %s", index+1, i)

	fn := itemStyle.Render
	if index == m.Index() {
		fn = func(s ...string) string {
			return selectedItemStyle.Render("> " + strings.Join(s, " "))
		}
	}

	fmt.Fprint(w, fn(str))
}

type model struct {
	list     list.Model
	choice   string
	quitting bool
}

func (m model) Init() tea.Cmd {
	return nil
}

func (m model) Update(msg tea.Msg) (tea.Model, tea.Cmd) {
	switch msg := msg.(type) {
	case tea.WindowSizeMsg:
		m.list.SetWidth(msg.Width)
		return m, nil

	case tea.KeyMsg:
		switch keypress := msg.String(); keypress {
		case "q", "ctrl+c":
			m.quitting = true
			return m, tea.Quit

		case "enter":
			i, ok := m.list.SelectedItem().(item)
			if ok {
				m.choice = string(i)
			}
			return m, tea.Quit
		}
	}

	var cmd tea.Cmd
	m.list, cmd = m.list.Update(msg)
	return m, cmd
}

func (m model) View() string {
	return "\n" + m.list.View()
}<|MERGE_RESOLUTION|>--- conflicted
+++ resolved
@@ -1,13 +1,10 @@
 package authorize
 
 import (
-<<<<<<< HEAD
 	"bufio"
 	"bytes"
+	"context"
 	"crypto/sha256"
-=======
-	"context"
->>>>>>> 3b68db52
 	"encoding/binary"
 	"errors"
 	"fmt"
@@ -26,11 +23,8 @@
 	corev3 "github.com/envoyproxy/go-control-plane/envoy/config/core/v3"
 	"github.com/klauspost/compress/zstd"
 	extensions_ssh "github.com/pomerium/envoy-custom/api/extensions/filters/network/ssh"
-<<<<<<< HEAD
 	extensions_session_recording "github.com/pomerium/envoy-custom/api/extensions/filters/network/ssh/filters/session_recording"
-=======
 	"github.com/pomerium/pomerium/authorize/evaluator"
->>>>>>> 3b68db52
 	"github.com/pomerium/pomerium/config"
 	"github.com/pomerium/pomerium/internal/log"
 	"github.com/pomerium/pomerium/internal/sessions"
@@ -42,14 +36,11 @@
 	gossh "golang.org/x/crypto/ssh"
 	"golang.org/x/oauth2"
 	"golang.org/x/sync/errgroup"
-<<<<<<< HEAD
 	"google.golang.org/grpc"
+	"google.golang.org/grpc/codes"
+	"google.golang.org/grpc/status"
 	"google.golang.org/protobuf/encoding/protodelim"
 	"google.golang.org/protobuf/encoding/protojson"
-=======
-	"google.golang.org/grpc/codes"
-	"google.golang.org/grpc/status"
->>>>>>> 3b68db52
 	"google.golang.org/protobuf/types/known/anypb"
 	"google.golang.org/protobuf/types/known/emptypb"
 	"google.golang.org/protobuf/types/known/timestamppb"
@@ -178,13 +169,8 @@
 
 	var state StreamState
 
-<<<<<<< HEAD
-	deviceAuthSuccess := &atomic.Bool{}
 	deviceAuthDone := make(chan struct{})
-=======
-	//deviceAuthSuccess := &atomic.Bool{}
 	sessionState := &atomic.Pointer[sessions.State]{}
->>>>>>> 3b68db52
 
 	errC := make(chan error, 1)
 	a.activeStreamsMu.Lock()
@@ -238,8 +224,10 @@
 					state.MethodsAuthenticated = append(state.MethodsAuthenticated, "publickey")
 					state.PublicKey = pubkeyReq.PublicKey
 
-					if authReq.Username == "" && authReq.Hostname == "" {
-<<<<<<< HEAD
+					if authReq.Username == "" {
+						return fmt.Errorf("no username given")
+					}
+					if authReq.Hostname == "" {
 						resp := extensions_ssh.ServerMessage{
 							Message: &extensions_ssh.ServerMessage_AuthResponse{
 								AuthResponse: &extensions_ssh.AuthenticationResponse{
@@ -256,60 +244,6 @@
 						}
 						sendC <- &resp
 						continue
-					} else if authReq.Username == "_mirror" && authReq.Hostname == "" {
-=======
-						pkData, _ := anypb.New(publicKeyAllowResponse(state.PublicKey))
->>>>>>> 3b68db52
-						resp := extensions_ssh.ServerMessage{
-							Message: &extensions_ssh.ServerMessage_AuthResponse{
-								AuthResponse: &extensions_ssh.AuthenticationResponse{
-									Response: &extensions_ssh.AuthenticationResponse_Allow{
-										Allow: &extensions_ssh.AllowResponse{
-											Username: state.Username,
-											Target: &extensions_ssh.AllowResponse_Internal{
-												Internal: &extensions_ssh.InternalTarget{},
-											},
-										},
-									},
-								},
-							},
-						}
-						// id, _ := strconv.ParseUint(authReq.Hostname, 10, 64)
-						// resp := extensions_ssh.ServerMessage{
-						// 	Message: &extensions_ssh.ServerMessage_AuthResponse{
-						// 		AuthResponse: &extensions_ssh.AuthenticationResponse{
-						// 			Response: &extensions_ssh.AuthenticationResponse_Allow{
-						// 				Allow: &extensions_ssh.AllowResponse{
-						// 					Target: &extensions_ssh.AllowResponse_MirrorSession{
-						// 						MirrorSession: &extensions_ssh.MirrorSessionTarget{
-						// 							SourceId: id,
-						// 							Mode:     extensions_ssh.MirrorSessionTarget_ReadWrite,
-						// 						},
-						// 					},
-						// 				},
-						// 			},
-						// 		},
-						// 	},
-						// }
-						sendC <- &resp
-						continue
-					} else if authReq.Username != "" && authReq.Hostname == "" {
-						resp := extensions_ssh.ServerMessage{
-							Message: &extensions_ssh.ServerMessage_AuthResponse{
-								AuthResponse: &extensions_ssh.AuthenticationResponse{
-									Response: &extensions_ssh.AuthenticationResponse_Allow{
-										Allow: &extensions_ssh.AllowResponse{
-											Username: state.Username,
-											Target: &extensions_ssh.AllowResponse_Internal{
-												Internal: &extensions_ssh.InternalTarget{},
-											},
-										},
-									},
-								},
-							},
-						}
-						sendC <- &resp
-						continue
 					}
 
 					if session != nil {
@@ -350,7 +284,7 @@
 						return fmt.Errorf("invalid route")
 					}
 
-					opts := a.currentOptions.Load()
+					opts := a.currentConfig.Load().Options
 					idp, err := opts.GetIdentityProviderForPolicy(route)
 					if err != nil {
 						return err
@@ -411,10 +345,6 @@
 							return
 						}
 						fmt.Println(token)
-<<<<<<< HEAD
-						deviceAuthSuccess.Store(true)
-						close(deviceAuthDone)
-=======
 						err = a.PersistSession(ctx, s, claims, token)
 						if err != nil {
 							fmt.Println("error from PersistSession:", err)
@@ -422,7 +352,7 @@
 							return
 						}
 						sessionState.Store(s)
->>>>>>> 3b68db52
+						close(deviceAuthDone)
 					}()
 				}
 			case *extensions_ssh.ClientMessage_InfoResponse:
@@ -434,15 +364,11 @@
 						fmt.Println(respInfo.Responses)
 					}
 				}
-<<<<<<< HEAD
 				select {
 				case <-deviceAuthDone:
 				case <-ctx.Done():
 				}
-				if deviceAuthSuccess.Load() {
-=======
 				if sessionState.Load() != nil {
->>>>>>> 3b68db52
 					state.MethodsAuthenticated = append(state.MethodsAuthenticated, "keyboard-interactive")
 				} else {
 					resp := extensions_ssh.ServerMessage{
@@ -455,79 +381,10 @@
 						},
 					}
 					sendC <- &resp
-					// retryReq := extensions_ssh.KeyboardInteractiveInfoPrompts{
-					// 	Name:        "",
-					// 	Instruction: "Login not successful yet, try again",
-					// 	Prompts:     []*extensions_ssh.KeyboardInteractiveInfoPrompts_Prompt{
-					// 		// {},
-					// 	},
-					// }
-					// infoReqAny, _ := anypb.New(&retryReq)
-
-					// resp := extensions_ssh.ServerMessage{
-					// 	Message: &extensions_ssh.ServerMessage_AuthResponse{
-					// 		AuthResponse: &extensions_ssh.AuthenticationResponse{
-					// 			Response: &extensions_ssh.AuthenticationResponse_InfoRequest{
-					// 				InfoRequest: &extensions_ssh.InfoRequest{
-					// 					Method:  "keyboard-interactive",
-					// 					Request: infoReqAny,
-					// 				},
-					// 			},
-					// 		},
-					// 	},
-					// }
-					// sendC <- &resp
 					continue
 				}
 
 				if slices.Contains(state.MethodsAuthenticated, "publickey") {
-<<<<<<< HEAD
-					pkData, _ := anypb.New(&extensions_ssh.PublicKeyAllowResponse{
-						PublicKey: state.PublicKey,
-						Permissions: &extensions_ssh.Permissions{
-							PermitPortForwarding:  true,
-							PermitAgentForwarding: true,
-							PermitX11Forwarding:   true,
-							PermitPty:             true,
-							PermitUserRc:          true,
-							ValidBefore:           timestamppb.New(time.Now().Add(-1 * time.Minute)),
-							ValidAfter:            timestamppb.New(time.Now().Add(12 * time.Hour)),
-						},
-					})
-					sessionRecordingExt, _ := anypb.New(&extensions_session_recording.UpstreamTargetExtensionConfig{
-						RecordingName: fmt.Sprintf("session-%s-at-%s-%d.cast", state.Username, state.Hostname, time.Now().UnixNano()),
-						Format:        extensions_session_recording.Format_AsciicastFormat,
-					})
-					authResponse := extensions_ssh.ServerMessage{
-						Message: &extensions_ssh.ServerMessage_AuthResponse{
-							AuthResponse: &extensions_ssh.AuthenticationResponse{
-								Response: &extensions_ssh.AuthenticationResponse_Allow{
-									Allow: &extensions_ssh.AllowResponse{
-										Username: state.Username,
-										Target: &extensions_ssh.AllowResponse_Upstream{
-											Upstream: &extensions_ssh.UpstreamTarget{
-												Hostname: state.Hostname,
-												AllowedMethods: []*extensions_ssh.AllowedMethod{
-													{
-														Method:     "publickey",
-														MethodData: pkData,
-													},
-													{
-														Method: "keyboard-interactive",
-													},
-												},
-												Extensions: []*corev3.TypedExtensionConfig{
-													{
-														TypedConfig: sessionRecordingExt,
-													},
-												},
-											},
-										},
-									},
-								},
-							},
-						},
-=======
 					// Perform authorize check for this route
 					req, err := a.getEvaluatorRequestFromSSHAuthRequest(&state)
 					if err != nil {
@@ -541,7 +398,6 @@
 
 					if res.Allow.Value && !res.Deny.Value {
 						a.startContinuousAuthorization(ctx, errC, req, sessionState.Load().ID)
->>>>>>> 3b68db52
 					}
 				} else {
 					resp := extensions_ssh.ServerMessage{
@@ -563,12 +419,10 @@
 			}
 		}
 	}
-
-	return eg.Wait()
 }
 
 func (a *Authorize) getSSHRouteForHostname(hostname string) *config.Policy {
-	opts := a.currentOptions.Load()
+	opts := a.currentConfig.Load().Options
 	from := "ssh://" + strings.TrimSuffix(strings.Join([]string{hostname, opts.SSHHostname}, "."), ".")
 	for r := range opts.GetAllPolicies() {
 		if r.From == from {
@@ -621,7 +475,7 @@
 		IsInternal: false,
 		HTTP: evaluator.RequestHTTP{
 			Hostname: route.From, // XXX: this is not quite right
-			//IP:     ?           // TODO
+			// IP:     ?           // TODO
 		},
 		Session: evaluator.RequestSession{
 			ID: sessionID,
@@ -634,30 +488,42 @@
 func handleEvaluatorResponseForSSH(
 	result *evaluator.Result, state *StreamState,
 ) *extensions_ssh.ServerMessage {
-	//fmt.Printf(" *** evaluator result: %+v\n", result)
+	// fmt.Printf(" *** evaluator result: %+v\n", result)
 
 	// TODO: ideally there would be a way to keep this in sync with the logic in check_response.go
 	allow := result.Allow.Value && !result.Deny.Value
 
 	if allow {
 		pkData, _ := anypb.New(publicKeyAllowResponse(state.PublicKey))
+		sessionRecordingExt, _ := anypb.New(&extensions_session_recording.UpstreamTargetExtensionConfig{
+			RecordingName: fmt.Sprintf("session-%s-at-%s-%d.cast", state.Username, state.Hostname, time.Now().UnixNano()),
+			Format:        extensions_session_recording.Format_AsciicastFormat,
+		})
 		return &extensions_ssh.ServerMessage{
 			Message: &extensions_ssh.ServerMessage_AuthResponse{
 				AuthResponse: &extensions_ssh.AuthenticationResponse{
 					Response: &extensions_ssh.AuthenticationResponse_Allow{
 						Allow: &extensions_ssh.AllowResponse{
 							Username: state.Username,
-							Hostname: state.Hostname,
-							AllowedMethods: []*extensions_ssh.AllowedMethod{
-								{
-									Method:     "publickey",
-									MethodData: pkData,
-								},
-								{
-									Method: "keyboard-interactive",
+							Target: &extensions_ssh.AllowResponse_Upstream{
+								Upstream: &extensions_ssh.UpstreamTarget{
+									Hostname: state.Hostname,
+									AllowedMethods: []*extensions_ssh.AllowedMethod{
+										{
+											Method:     "publickey",
+											MethodData: pkData,
+										},
+										{
+											Method: "keyboard-interactive",
+										},
+									},
+									Extensions: []*corev3.TypedExtensionConfig{
+										{
+											TypedConfig: sessionRecordingExt,
+										},
+									},
 								},
 							},
-							Target: extensions_ssh.Target_Upstream,
 						},
 					},
 				},
@@ -711,7 +577,7 @@
 	accessToken *oauth2.Token,
 ) error {
 	now := time.Now()
-	sessionLifetime := a.currentOptions.Load().CookieExpire
+	sessionLifetime := a.currentConfig.Load().Options.CookieExpire
 	sessionExpiry := timestamppb.New(now.Add(sessionLifetime))
 
 	sess := &session.Session{
@@ -931,7 +797,7 @@
 
 			switch msg.Request {
 			case "pty-req":
-				opts := a.currentOptions.Load()
+				opts := a.currentConfig.Load().Options
 				var routes []string
 				for r := range opts.GetAllPolicies() {
 					if strings.HasPrefix(r.From, "ssh://") {
