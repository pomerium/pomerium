--- conflicted
+++ resolved
@@ -121,40 +121,6 @@
 ) (*envoy_service_auth_v3.CheckResponse, error) {
 	respHeader := []*envoy_config_core_v3.HeaderValueOption{}
 
-<<<<<<< HEAD
-	forwardAuthURL, _ := a.currentOptions.Load().GetForwardAuthURL()
-	if forwardAuthURL == nil {
-		// create a http response writer recorder
-		w := httptest.NewRecorder()
-		r := getHTTPRequestFromCheckRequest(in)
-
-		// build the user info / debug endpoint
-		debugEndpoint, _ := a.userInfoEndpointURL(in) // if there's an error, we just wont display it
-
-		// run the request through our go error handler
-		httpErr := httputil.HTTPError{
-			Status:          int(code),
-			Err:             errors.New(reason),
-			DebugURL:        debugEndpoint,
-			RequestID:       requestid.FromContext(ctx),
-			BrandingOptions: a.currentOptions.Load().BrandingOptions,
-		}
-		httpErr.ErrorResponse(ctx, w, r)
-
-		// transpose the go http response writer into a envoy response
-		resp := w.Result()
-		defer resp.Body.Close()
-		var err error
-		respBody, err = io.ReadAll(resp.Body)
-		if err != nil {
-			log.Error(ctx).Err(err).Msg("error executing error template")
-			return nil, err
-		}
-		// convert go headers to envoy headers
-		respHeader = append(respHeader, toEnvoyHeaders(resp.Header)...)
-	} else {
-		respHeader = append(respHeader, mkHeader("Content-Type", "text/plain"))
-=======
 	// create a http response writer recorder
 	w := httptest.NewRecorder()
 	r := getHTTPRequestFromCheckRequest(in)
@@ -180,7 +146,6 @@
 	if err != nil {
 		log.Error(ctx).Err(err).Msg("error executing error template")
 		return nil, err
->>>>>>> fa26587f
 	}
 	// convert go headers to envoy headers
 	respHeader = append(respHeader, toEnvoyHeaders(resp.Header)...)
