--- conflicted
+++ resolved
@@ -649,11 +649,7 @@
 		assert.True(t, res.Bindings["result"].(M)["allow"].(bool))
 	})
 	t.Run("databroker versions", func(t *testing.T) {
-<<<<<<< HEAD
-		res := eval(nil, []proto.Message{
-=======
 		res := eval(t, nil, []proto.Message{
->>>>>>> c96ff595
 			wrapperspb.String("test"),
 		}, &Request{}, false)
 		serverVersion, recordVersion := getDataBrokerVersions(res.Bindings)
