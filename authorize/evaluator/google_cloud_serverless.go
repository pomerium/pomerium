--- conflicted
+++ resolved
@@ -163,22 +163,12 @@
 func getGoogleCloudServerlessHeaders(serviceAccount, audience string) (map[string]string, error) {
 	src, err := getGoogleCloudServerlessTokenSource(serviceAccount, audience)
 	if err != nil {
-<<<<<<< HEAD
-		log.Error(context.Background()).Err(err).Msg("error retrieving google cloud serverless token source")
-		return nil, err
-=======
 		return nil, fmt.Errorf("error retrieving google cloud serverless token source: %w", err)
->>>>>>> 526f9460
 	}
 
 	tok, err := src.Token()
 	if err != nil {
-<<<<<<< HEAD
-		log.Error(context.Background()).Err(err).Msg("error retrieving google cloud serverless token")
-		return nil, err
-=======
 		return nil, fmt.Errorf("error retrieving google cloud serverless token: %w", err)
->>>>>>> 526f9460
 	}
 
 	return map[string]string{
