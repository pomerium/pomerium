--- conflicted
+++ resolved
@@ -35,13 +35,8 @@
 # allow group
 allow {
 	some group
-<<<<<<< HEAD
 	groups[_] = group
-	route_policy.allowed_groups[_] = group
-=======
-	directory_user.groups[_] = group
 	all_allowed_groups[_] = group
->>>>>>> 504197d8
 	input.session.impersonate_groups == null
 }
 
@@ -163,26 +158,4 @@
 
 element_in_list(list, elem) {
   list[_] = elem
-}
-
-get_allowed_users(policy) = v {
-    sub_allowed_users = [sp.allowed_users | sp := policy.sub_policies[_]]
-    v := { x | x = array.concat(
-        policy.allowed_users,
-        [u | u := policy.sub_policies[_].allowed_users[_]]
-    )[_] }
-}
-
-get_allowed_domains(policy) = v {
-    v := { x | x = array.concat(
-        policy.allowed_domains,
-        [u | u := policy.sub_policies[_].allowed_domains[_]]
-    )[_] }
-}
-
-get_allowed_groups(policy) = v {
-    v := { x | x = array.concat(
-        policy.allowed_groups,
-        [u | u := policy.sub_policies[_].allowed_groups[_]]
-    )[_] }
 }