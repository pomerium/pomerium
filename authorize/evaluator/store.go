--- conflicted
+++ resolved
@@ -131,12 +131,8 @@
 
 // UpdateRecord updates a record in the store.
 func (s *Store) UpdateRecord(serverVersion uint64, record *databroker.Record) {
-<<<<<<< HEAD
-	rawPath := fmt.Sprintf("/databroker_data/%s/%s", record.GetType(), record.GetId())
-=======
 	s.mu.Lock()
 	defer s.mu.Unlock()
->>>>>>> c96ff595
 
 	s.write("/databroker_server_version", fmt.Sprint(serverVersion))
 	s.write("/databroker_record_version", fmt.Sprint(record.GetVersion()))
@@ -167,29 +163,6 @@
 		log.Error().Err(err).Msg("opa-store: error writing data")
 		return
 	}
-<<<<<<< HEAD
-
-	err = storage.Txn(context.Background(), s.opaStore, storage.WriteParams, func(txn storage.Transaction) error {
-		err := s.writeTxn(txn, "/databroker_server_version", fmt.Sprint(serverVersion))
-		if err != nil {
-			return err
-		}
-		err = s.writeTxn(txn, "/databroker_record_version", fmt.Sprint(record.GetVersion()))
-		if err != nil {
-			return err
-		}
-		err = s.writeTxn(txn, rawPath, msg)
-		if err != nil {
-			return err
-		}
-		return nil
-	})
-	if err != nil {
-		log.Error().Err(err).Msg("opa-store: error writing record")
-		return
-	}
-=======
->>>>>>> c96ff595
 }
 
 func (s *Store) writeTxn(txn storage.Transaction, rawPath string, value interface{}) error {
@@ -216,40 +189,6 @@
 	return s.Write(context.Background(), txn, op, p, value)
 }
 
-<<<<<<< HEAD
-func (s *Store) write(rawPath string, value interface{}) {
-	err := storage.Txn(context.Background(), s.opaStore, storage.WriteParams, func(txn storage.Transaction) error {
-		return s.writeTxn(txn, rawPath, value)
-	})
-	if err != nil {
-		log.Error().Err(err).Msg("opa-store: error writing data")
-		return
-	}
-}
-
-func (s *Store) writeTxn(txn storage.Transaction, rawPath string, value interface{}) error {
-	p, ok := storage.ParsePath(rawPath)
-	if !ok {
-		return fmt.Errorf("invalid path")
-	}
-
-	if len(p) > 1 {
-		err := storage.MakeDir(context.Background(), s.opaStore, txn, p[:len(p)-1])
-		if err != nil {
-			return err
-		}
-	}
-
-	var op storage.PatchOp = storage.ReplaceOp
-	_, err := s.opaStore.Read(context.Background(), txn, p)
-	if storage.IsNotFound(err) {
-		op = storage.AddOp
-	} else if err != nil {
-		return err
-	}
-
-	return s.opaStore.Write(context.Background(), txn, op, p, value)
-=======
 // GetDataBrokerRecordOption returns a function option that can retrieve databroker data.
 func (s *Store) GetDataBrokerRecordOption() func(*rego.Rego) {
 	return rego.Function2(&rego.Function{
@@ -289,5 +228,4 @@
 	var obj map[string]interface{}
 	_ = json.Unmarshal(bs, &obj)
 	return obj
->>>>>>> c96ff595
 }