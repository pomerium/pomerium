package config

import (
	"bytes"
	"crypto/tls"
	"crypto/x509"
	"encoding/base64"
	"fmt"
	"net/http"
	"net/url"

	"github.com/pomerium/pomerium/internal/fileutil"
	"github.com/pomerium/pomerium/internal/hashutil"
	"github.com/pomerium/pomerium/internal/httputil"
	"github.com/pomerium/pomerium/internal/telemetry/metrics"
	"github.com/pomerium/pomerium/internal/urlutil"
	"github.com/pomerium/pomerium/pkg/cryptutil"
	"github.com/pomerium/pomerium/pkg/derivecert"
	"github.com/pomerium/pomerium/pkg/hpke"
)

// MetricsScrapeEndpoint defines additional metrics endpoints that would be scraped and exposed by pomerium
type MetricsScrapeEndpoint metrics.ScrapeEndpoint

// Config holds pomerium configuration options.
type Config struct {
	Options          *Options
	AutoCertificates []tls.Certificate
	EnvoyVersion     string

	// DerivedCertificates are TLS certificates derived from the shared secret
	DerivedCertificates []tls.Certificate
	// DerivedCAPEM is a PEM-encoded certificate authority
	// derived from the shared secret
	DerivedCAPEM []byte

	// GRPCPort is the port the gRPC server is running on.
	GRPCPort string
	// HTTPPort is the port the HTTP server is running on.
	HTTPPort string
	// OutboundPort is the port the outbound gRPC listener is running on.
	OutboundPort string
	// MetricsPort is the port the metrics listener is running on.
	MetricsPort string
	// DebugPort is the port the debug listener is running on.
	DebugPort string
	// ACMETLSPort is the port that handles the ACME TLS-ALPN challenge.
	ACMETLSALPNPort string

	// MetricsScrapeEndpoints additional metrics endpoints to scrape and provide part of metrics
	MetricsScrapeEndpoints []MetricsScrapeEndpoint

<<<<<<< HEAD
	// Zero-specific configuration options.
	ZeroClusterID      string
=======
	// ZeroClusterID is the zero cluster id, only set when in zero mode.
	ZeroClusterID string
	// ZeroOrganizationID is the zero organization id, only set when in zero mode.
>>>>>>> 790c11b3
	ZeroOrganizationID string
}

// Clone creates a clone of the config.
func (cfg *Config) Clone() *Config {
	newOptions := new(Options)
	if cfg.Options != nil {
		*newOptions = *cfg.Options
	}

	endpoints := make([]MetricsScrapeEndpoint, len(cfg.MetricsScrapeEndpoints))
	_ = copy(endpoints, cfg.MetricsScrapeEndpoints)

	return &Config{
		Options:          newOptions,
		AutoCertificates: cfg.AutoCertificates,
		EnvoyVersion:     cfg.EnvoyVersion,

		GRPCPort:        cfg.GRPCPort,
		HTTPPort:        cfg.HTTPPort,
		OutboundPort:    cfg.OutboundPort,
		MetricsPort:     cfg.MetricsPort,
		DebugPort:       cfg.DebugPort,
		ACMETLSALPNPort: cfg.ACMETLSALPNPort,

		MetricsScrapeEndpoints: endpoints,

		DerivedCertificates: cfg.DerivedCertificates,
		DerivedCAPEM:        cfg.DerivedCAPEM,
	}
}

// AllCertificateAuthoritiesPEM returns all CAs as PEM bundle bytes
func (cfg *Config) AllCertificateAuthoritiesPEM() ([]byte, error) {
	var combined bytes.Buffer
	if cfg.Options.CA != "" {
		bs, err := base64.StdEncoding.DecodeString(cfg.Options.CA)
		if err != nil {
			return nil, err
		}
		_, _ = combined.Write(bs)
		_, _ = combined.WriteRune('\n')
	}

	if cfg.Options.CAFile != "" {
		if err := fileutil.CopyFileUpTo(&combined, cfg.Options.CAFile, 5<<20); err != nil {
			return nil, err
		}
		_, _ = combined.WriteRune('\n')
	}

	if cfg.DerivedCAPEM != nil {
		_, _ = combined.Write(cfg.DerivedCAPEM)
		_, _ = combined.WriteRune('\n')
	}

	return combined.Bytes(), nil
}

// AllCertificates returns all the certificates in the config.
func (cfg *Config) AllCertificates() ([]tls.Certificate, error) {
	optionCertificates, err := cfg.Options.GetCertificates()
	if err != nil {
		return nil, err
	}

	var certs []tls.Certificate
	certs = append(certs, optionCertificates...)
	certs = append(certs, cfg.AutoCertificates...)
	certs = append(certs, cfg.DerivedCertificates...)
	return certs, nil
}

// Checksum returns the config checksum.
func (cfg *Config) Checksum() uint64 {
	return hashutil.MustHash(cfg)
}

// AllocatePorts populates
func (cfg *Config) AllocatePorts(ports [6]string) {
	cfg.GRPCPort = ports[0]
	cfg.HTTPPort = ports[1]
	cfg.OutboundPort = ports[2]
	cfg.MetricsPort = ports[3]
	cfg.DebugPort = ports[4]
	cfg.ACMETLSALPNPort = ports[5]
}

// GetTLSClientConfig returns TLS configuration that accounts for additional CA entries
func (cfg *Config) GetTLSClientConfig() (*tls.Config, error) {
	roots, err := cfg.GetCertificatePool()
	if err != nil {
		return nil, err
	}
	return &tls.Config{
		RootCAs:    roots,
		MinVersion: tls.VersionTLS12,
	}, nil
}

// GenerateCatchAllCertificate generates a catch-all certificate. If no derived CA is defined a
// self-signed certificate will be generated.
func (cfg *Config) GenerateCatchAllCertificate() (*tls.Certificate, error) {
	if cfg.Options.DeriveInternalDomainCert != nil {
		sharedKey, err := cfg.Options.GetSharedKey()
		if err != nil {
			return nil, fmt.Errorf("failed to generate cert, invalid shared key: %w", err)
		}

		ca, err := derivecert.NewCA(sharedKey)
		if err != nil {
			return nil, fmt.Errorf("failed to generate cert, invalid derived CA: %w", err)
		}

		pem, err := ca.NewServerCert([]string{"*"})
		if err != nil {
			return nil, fmt.Errorf("failed to generate cert, error creating server certificate: %w", err)
		}

		cert, err := pem.TLS()
		if err != nil {
			return nil, fmt.Errorf("failed to generate cert, error converting generated certificate into TLS certificate: %w", err)
		}
		return &cert, nil
	}

	sharedKey, err := cfg.Options.GetSharedKey()
	if err != nil {
		return nil, fmt.Errorf("failed to generate cert, invalid shared key: %w", err)
	}

	// finally fall back to a generated, self-signed certificate
	return cryptutil.GenerateCertificate(sharedKey, "*")
}

// WillHaveCertificateForServerName returns true if there will be a certificate for the given server name.
func (cfg *Config) WillHaveCertificateForServerName(serverName string) (bool, error) {
	certificates, err := cfg.AllCertificates()
	if err != nil {
		return false, err
	}

	// first try a direct name match
	for i := range certificates {
		if cryptutil.MatchesServerName(&certificates[i], serverName) {
			return true, nil
		}
	}

	return cfg.Options.GetDeriveInternalDomain() == serverName, nil
}

// GetCertificatePool gets the certificate pool for the config.
func (cfg *Config) GetCertificatePool() (*x509.CertPool, error) {
	pool, err := cryptutil.GetCertPool(cfg.Options.CA, cfg.Options.CAFile)
	if err != nil {
		return nil, err
	}

	if cfg.Options.DeriveInternalDomainCert != nil {
		sharedKey, err := cfg.Options.GetSharedKey()
		if err != nil {
			return nil, fmt.Errorf("failed to derive CA, invalid shared key: %w", err)
		}

		ca, err := derivecert.NewCA(sharedKey)
		if err != nil {
			return nil, fmt.Errorf("failed to derive CA: %w", err)
		}

		pem, err := ca.PEM()
		if err != nil {
			return nil, fmt.Errorf("failed to derive CA PEM: %w", err)
		}

		if !pool.AppendCertsFromPEM(pem.Cert) {
			return nil, fmt.Errorf("failed to derive CA PEM, error appending to pool")
		}
	}

	return pool, nil
}

// GetAuthenticateKeyFetcher returns a key fetcher for the authenticate service
func (cfg *Config) GetAuthenticateKeyFetcher() (hpke.KeyFetcher, error) {
	authenticateURL, transport, err := cfg.resolveAuthenticateURL()
	if err != nil {
		return nil, err
	}
	hpkeURL := authenticateURL.ResolveReference(&url.URL{
		Path: urlutil.HPKEPublicKeyPath,
	}).String()
	return hpke.NewKeyFetcher(hpkeURL, transport), nil
}

func (cfg *Config) resolveAuthenticateURL() (*url.URL, *http.Transport, error) {
	authenticateURL, err := cfg.Options.GetInternalAuthenticateURL()
	if err != nil {
		return nil, nil, fmt.Errorf("invalid authenticate service url: %w", err)
	}
	ok, err := cfg.WillHaveCertificateForServerName(authenticateURL.Hostname())
	if err != nil {
		return nil, nil, fmt.Errorf("error determining if authenticate service will have a certificate name: %w", err)
	}
	if !ok {
		return authenticateURL, httputil.GetInsecureTransport(), nil
	}

	transport, err := GetTLSClientTransport(cfg)
	if err != nil {
		return nil, nil, fmt.Errorf("get tls client config: %w", err)
	}

	return authenticateURL, transport, nil
}<|MERGE_RESOLUTION|>--- conflicted
+++ resolved
@@ -50,14 +50,9 @@
 	// MetricsScrapeEndpoints additional metrics endpoints to scrape and provide part of metrics
 	MetricsScrapeEndpoints []MetricsScrapeEndpoint
 
-<<<<<<< HEAD
-	// Zero-specific configuration options.
-	ZeroClusterID      string
-=======
 	// ZeroClusterID is the zero cluster id, only set when in zero mode.
 	ZeroClusterID string
 	// ZeroOrganizationID is the zero organization id, only set when in zero mode.
->>>>>>> 790c11b3
 	ZeroOrganizationID string
 }
 
