package envoyconfig

import (
	"os"
	"path/filepath"
	"testing"

	envoy_config_route_v3 "github.com/envoyproxy/go-control-plane/envoy/config/route/v3"
	"github.com/stretchr/testify/assert"
	"github.com/stretchr/testify/require"

	"github.com/pomerium/pomerium/config"
	"github.com/pomerium/pomerium/config/envoyconfig/filemgr"
	"github.com/pomerium/pomerium/internal/testutil"
)

const (
	aExampleComCert = `LS0tLS1CRUdJTiBDRVJUSUZJQ0FURS0tLS0tCk1JSUVQVENDQXFXZ0F3SUJBZ0lSQUlWMDhHSVFYTWRVT0NXV3FocXlGR3N3RFFZSktvWklodmNOQVFFTEJRQXcKY3pFZU1Cd0dBMVVFQ2hNVmJXdGpaWEowSUdSbGRtVnNiM0J0Wlc1MElFTkJNU1F3SWdZRFZRUUxEQnRqWVd4bApZa0J3YjNBdGIzTWdLRU5oYkdWaUlFUnZlSE5sZVNreEt6QXBCZ05WQkFNTUltMXJZMlZ5ZENCallXeGxZa0J3CmIzQXRiM01nS0VOaGJHVmlJRVJ2ZUhObGVTa3dIaGNOTVRrd05qQXhNREF3TURBd1doY05NekF3TlRJeU1qRXoKT0RRMFdqQlBNU2N3SlFZRFZRUUtFeDV0YTJObGNuUWdaR1YyWld4dmNHMWxiblFnWTJWeWRHbG1hV05oZEdVeApKREFpQmdOVkJBc01HMk5oYkdWaVFIQnZjQzF2Y3lBb1EyRnNaV0lnUkc5NGMyVjVLVENDQVNJd0RRWUpLb1pJCmh2Y05BUUVCQlFBRGdnRVBBRENDQVFvQ2dnRUJBTm1HMWFKaXc0L29SMHFqUDMxUjRXeTZkOUVqZHc5K1kyelQKcjBDbGNYTDYxRk11R0YrKzJRclV6Y0VUZlZ2dGM1OXNQa0xkRHNtZ0Y2VlZCOTkyQ3ArWDlicWczWmQwSXZtbApVbjJvdTM5eUNEYnV2Q0E2d1gwbGNHL2JkRDE3TkRrS0poL3g5SDMzU3h4SG5UamlKdFBhbmt1MUI3ajdtRmM5Ck5jNXRyamFvUHBGaFJqMTJ1L0dWajRhWWs3SStpWHRpZHBjZXp2eWNDT0NtQlIwNHkzeWx5Q2sxSWNMTUhWOEEKNXphUFpVck15ZUtnTE1PTGlDSDBPeHhhUzh0Nk5vTjZudDdmOUp1TUxTN2V5SkxkQW05bGg0c092YXBPVklXZgpJQitaYnk5bkQ1dWl4N3V0a3llWTFOeE05SFZhUmZTQzcrejM4TDBWN3lJZlpCNkFLcWNDQXdFQUFhTndNRzR3CkRnWURWUjBQQVFIL0JBUURBZ1dnTUJNR0ExVWRKUVFNTUFvR0NDc0dBUVVGQndNQk1Bd0dBMVVkRXdFQi93UUMKTUFBd0h3WURWUjBqQkJnd0ZvQVVTaG9mWE5rY1hoMnE0d25uV1oyYmNvMjRYRVF3R0FZRFZSMFJCQkV3RDRJTgpZUzVsZUdGdGNHeGxMbU52YlRBTkJna3Foa2lHOXcwQkFRc0ZBQU9DQVlFQVA3aHVraThGeG54azRoVnJYUk93Ck51Uy9OUFhmQ3VaVDZWemJYUVUxbWNrZmhweVNDajVRZkFDQzdodVp6Qkp0NEtsUHViWHdRQ25YMFRMSmg1L0cKUzZBWEFXQ3VTSW5jTTZxNGs4MFAzVllWK3hXOS9rdERnTk1FTlNxSjdKR3lqdzBWWHlhOUZwdWd6Q3ZnN290RQo5STcrZTN0cmJnUDBHY3plSml6WTJBMVBWU082MVdKQ1lNQjNDLzcwVE9KMkZTNy82bURPTG9DSVJCY215cW5KClY2Vk5sRDl3Y2xmUWIrZUp0YlY0Vlg2RUY5UEYybUtncUNKT0FKLzBoMHAydTBhZGgzMkJDS2dIMDRSYUtuSS8KUzY1N0MrN1YzVEgzQ1VIVHgrdDRRRll4UEhRL0loQ3pYdUpVeFQzYWtYNEQ1czJkTHp2RnBJMFIzTVBwUE9VQQpUelpSdDI2T3FVNHlUdUFnb0kvZnZMdk55VTNZekF3ZUQ2Mndxc1hiVHAranNFcWpoODUvakpXWnA4RExKK0w3CmhXQW0rSVNKTzhrNWgwR0lIMFllb01heXBJbjRubWVsbHNSM1dvYzZRVTZ4cFFTd3V1NXE0ckJzOUxDWS9kZkwKNkEzMEhlYXVVK2sydGFUVlBMY2FCZm11NDJPaHMyYzQ0bzNPYnlvVkNDNi8KLS0tLS1FTkQgQ0VSVElGSUNBVEUtLS0tLQo=`
	aExampleComKey  = `LS0tLS1CRUdJTiBQUklWQVRFIEtFWS0tLS0tCk1JSUV2Z0lCQURBTkJna3Foa2lHOXcwQkFRRUZBQVNDQktnd2dnU2tBZ0VBQW9JQkFRRFpodFdpWXNPUDZFZEsKb3o5OVVlRnN1bmZSSTNjUGZtTnMwNjlBcFhGeSt0UlRMaGhmdnRrSzFNM0JFMzFiN1hPZmJENUMzUTdKb0JlbApWUWZmZGdxZmwvVzZvTjJYZENMNXBWSjlxTHQvY2dnMjdyd2dPc0Y5SlhCdjIzUTllelE1Q2lZZjhmUjk5MHNjClI1MDQ0aWJUMnA1THRRZTQrNWhYUFRYT2JhNDJxRDZSWVVZOWRydnhsWStHbUpPeVBvbDdZbmFYSHM3OG5BamcKcGdVZE9NdDhwY2dwTlNIQ3pCMWZBT2MyajJWS3pNbmlvQ3pEaTRnaDlEc2NXa3ZMZWphRGVwN2UzL1NiakMwdQozc2lTM1FKdlpZZUxEcjJxVGxTRm55QWZtVzh2WncrYm9zZTdyWk1ubU5UY1RQUjFXa1gwZ3UvczkvQzlGZThpCkgyUWVnQ3FuQWdNQkFBRUNnZ0VCQUsrclFrLzNyck5EQkgvMFFrdTBtbll5U0p6dkpUR3dBaDlhL01jYVZQcGsKTXFCU000RHZJVnlyNnRZb0pTN2VIbWY3QkhUL0RQZ3JmNjBYZEZvMGUvUFN4ckhIUSswUjcwVHBEQ3RLM3REWAppR2JFZWMwVlpqam95VnFzUWIxOUIvbWdocFY1MHRiL3BQcmJvczdUWkVQbTQ3dUVJUTUwc055VEpDYm5VSy8xCnhla2ZmZ3hMbmZlRUxoaXhDNE1XYjMzWG9GNU5VdWduQ2pUakthUFNNUmpISm9YSFlGWjdZdEdlSEd1aDR2UGwKOU5TM0YxT2l0MWNnQzNCSm1BM28yZmhYbTRGR1FhQzNjYUdXTzE5eHAwRWE1eXQ0RHZOTWp5WlgvSkx1Qko0NQpsZU5jUSs3c3U0dW0vY0hqcFFVenlvZmoydFBIU085QXczWGY0L2lmN0hFQ2dZRUE1SWMzMzVKUUhJVlQwc003CnhkY3haYmppbUE5alBWMDFXSXh0di8zbzFJWm5TUGFocEFuYXVwZGZqRkhKZmJTYlZXaUJTaUZpb2RTR3pIdDgKTlZNTGFyVzVreDl5N1luYXdnZjJuQjc2VG03aFl6L3h5T3AxNXFRbmswVW9DdnQ2MHp6dDl5UE5KQ1pWalFwNgp4cUw4T1c4emNlUGpxZzJBTHRtcVhpNitZRXNDZ1lFQTg2ME5zSHMzNktFZE91Q1o1TXF6NVRLSmVYSzQ5ZkdBCjdxcjM5Sm9RcWYzbEhSSWozUlFlNERkWmQ5NUFXcFRKUEJXdnp6NVROOWdwNHVnb3VGc0tCaG82YWtsUEZTUFIKRkZwWCtGZE56eHJGTlAwZHhydmN0bXU2OW91MFR0QU1jd1hYWFJuR1BuK0xDTnVUUHZndHZTTnRwSEZMb0dzUQorVDFpTjhpWS9aVUNnWUJpMVJQVjdkb1ZxNWVuNCtWYTE0azJlL0lMWDBSRkNxV0NpU0VCMGxhNmF2SUtQUmVFCjhQb1dqbGExUWIzSlRxMkxEMm95M0NOaTU1M3dtMHNKYU1QY1A0RmxYa2wrNzRxYk5ZUnkybmJZS3QzdzVYdTAKcjZtVHVOU2d2VnptK3dHUWo1NCtyczRPWDBIS2dJaStsVWhOc29qbUxXK05ZTTlaODZyWmxvK2c1d0tCZ0VMQQplRXlOSko2c2JCWng2cFo3Vk5hSGhwTm5jdldreDc0WnhiMFM2MWUxL3FwOUNxZ0lXQUR5Q0tkR2tmaCtZN1g2Cjl1TmQzbXdnNGpDUGlvQWVLRnZObVl6K01oVEhjQUlVVVo3dFE1cGxhZnAvRUVZZHRuT2VoV1ArbDFFenV3VlQKWjFEUXU3YnBONHdnb25DUWllOFRJbmoydEZIb29vaTBZUkNJK2lnVkFvR0JBSUxaOXd4WDlnMmVNYU9xUFk1dgo5RGxxNFVEZlpaYkprNFZPbmhjR0pWQUNXbmlpNTU0Y1RCSEkxUTdBT0ZQOHRqK3d3YWJBOWRMaUpDdzJzd0E2ClQrdnhiK1NySGxEUnFON3NNRUQ1Z091REo0eHJxRVdLZ3ZkSEsvME9EMC9ZMUFvSCt2aDlJMHVaV0RRNnNLcXcKeFcrbDk0UTZXSW1xYnpDODZsa3JXa0lCCi0tLS0tRU5EIFBSSVZBVEUgS0VZLS0tLS0K`
)

func Test_buildMetricsHTTPConnectionManagerFilter(t *testing.T) {
	cacheDir, _ := os.UserCacheDir()
	certFileName := filepath.Join(cacheDir, "pomerium", "envoy", "files", "tls-crt-354e49305a5a39414a545530374e58454e48334148524c4e324258463837364355564c4e4532464b54355139495547514a38.pem")
	keyFileName := filepath.Join(cacheDir, "pomerium", "envoy", "files", "tls-key-3350415a38414e4e4a4655424e55393430474147324651433949384e485341334b5157364f424b4c5856365a545937383735.pem")

	b := New("local-grpc", "local-http", filemgr.NewManager(), nil)
	li, err := b.buildMetricsListener(&config.Config{
		Options: &config.Options{
			MetricsAddr:           "127.0.0.1:9902",
			MetricsCertificate:    aExampleComCert,
			MetricsCertificateKey: aExampleComKey,
		},
	})
	require.NoError(t, err)
	testutil.AssertProtoJSONEqual(t, `
{
<<<<<<< HEAD
	"name": "metrics-ingress-1566242852377945326",
=======
	"name": "metrics-ingress",
	"perConnectionBufferLimitBytes": 32768,
>>>>>>> 22f6a220
	"address": {
		"socketAddress": {
			"address": "127.0.0.1",
			"ipv4Compat": true,
			"portValue": 9902
		}
	},
	"filterChains": [{
		"filters": [{
			"name": "envoy.filters.network.http_connection_manager",
			"typedConfig": {
				"@type": "type.googleapis.com/envoy.extensions.filters.network.http_connection_manager.v3.HttpConnectionManager",
				"httpFilters": [{
					"name": "envoy.filters.http.router"
				}],
				"routeConfig": {
					"name": "metrics",
					"validateClusters": false,
					"virtualHosts": [{
						"name": "metrics",
						"domains": ["*"],
						"routes": [{
							"name": "metrics",
							"match": {
								"prefix": "/"
							},
							"route": {
								"cluster": "pomerium-control-plane-http"
							}
						}]
					}]
				},
				"statPrefix": "metrics"
			}
		}],
		"transportSocket": {
			"name": "tls",
			"typedConfig": {
				"@type": "type.googleapis.com/envoy.extensions.transport_sockets.tls.v3.DownstreamTlsContext",
				"commonTlsContext": {
					"tlsParams": {
						"cipherSuites": [
							"ECDHE-ECDSA-AES256-GCM-SHA384",
							"ECDHE-RSA-AES256-GCM-SHA384",
							"ECDHE-ECDSA-AES128-GCM-SHA256",
							"ECDHE-RSA-AES128-GCM-SHA256",
							"ECDHE-ECDSA-CHACHA20-POLY1305",
							"ECDHE-RSA-CHACHA20-POLY1305"
						],
						"tlsMinimumProtocolVersion": "TLSv1_2"
					},
					"alpnProtocols": ["h2", "http/1.1"],
					"tlsCertificates": [
						{
							"certificateChain": {
								"filename": "`+certFileName+`"
							},
							"privateKey": {
								"filename": "`+keyFileName+`"
							}
						}
					]
				}
			}
		}
	}]
}`, li)
}

func Test_buildMainHTTPConnectionManagerFilter(t *testing.T) {
	b := New("local-grpc", "local-http", nil, nil)

	options := config.NewDefaultOptions()
	options.SkipXffAppend = true
	options.XffNumTrustedHops = 1
	filter, err := b.buildMainHTTPConnectionManagerFilter(options, []string{"example.com"}, "*")
	require.NoError(t, err)
	testutil.AssertProtoJSONEqual(t, `{
		"name": "envoy.filters.network.http_connection_manager",
		"typedConfig": {
			"@type": "type.googleapis.com/envoy.extensions.filters.network.http_connection_manager.v3.HttpConnectionManager",
			"accessLog": [{
				"name": "envoy.access_loggers.http_grpc",
				"typedConfig": {
					"@type": "type.googleapis.com/envoy.extensions.access_loggers.grpc.v3.HttpGrpcAccessLogConfig",
					"commonConfig": {
						"grpcService": {
							"envoyGrpc": {
								"clusterName": "pomerium-control-plane-grpc"
							}
						},
						"logName": "ingress-http",
						"transportApiVersion": "V3"
					}
				}
			}],
			"commonHttpProtocolOptions": {
				"idleTimeout": "300s"
			},
			"httpFilters": [
				{
					"name": "envoy.filters.http.lua",
					"typedConfig": {
						"@type": "type.googleapis.com/envoy.extensions.filters.http.lua.v3.Lua",
						"inlineCode": "local function starts_with(str, start)\n    return str:sub(1, #start) == start\nend\n\nfunction envoy_on_request(request_handle)\n    local headers = request_handle:headers()\n    local metadata = request_handle:metadata()\n\n    local remove_impersonate_headers = metadata:get(\"remove_impersonate_headers\")\n    if remove_impersonate_headers then\n        local to_remove = {}\n        for k, v in pairs(headers) do\n            if starts_with(k, \"impersonate-extra-\") or k == \"impersonate-group\" or k == \"impersonate-user\" then\n                table.insert(to_remove, k)\n            end\n        end\n\n        for k, v in pairs(to_remove) do\n            headers:remove(v)\n        end\n    end\nend\n\nfunction envoy_on_response(response_handle)\nend\n"
					}
				},
				{
					"name": "envoy.filters.http.ext_authz",
					"typedConfig": {
						"@type": "type.googleapis.com/envoy.extensions.filters.http.ext_authz.v3.ExtAuthz",
						"grpcService": {
							"envoyGrpc": {
								"clusterName": "pomerium-authorize"
							},
							"timeout": "10s"
						},
						"includePeerCertificate": true,
						"statusOnError": {
							"code": "InternalServerError"
						},
						"transportApiVersion": "V3"
					}
				},
				{
					"name": "envoy.filters.http.lua",
					"typedConfig": {
						"@type": "type.googleapis.com/envoy.extensions.filters.http.lua.v3.Lua",
						"inlineCode": "function envoy_on_request(request_handle)\n    local headers = request_handle:headers()\n    local dynamic_meta = request_handle:streamInfo():dynamicMetadata()\n    if headers:get(\"x-pomerium-set-cookie\") ~= nil then\n        dynamic_meta:set(\"envoy.filters.http.lua\", \"pomerium_set_cookie\",\n                         headers:get(\"x-pomerium-set-cookie\"))\n        headers:remove(\"x-pomerium-set-cookie\")\n    end\nend\n\nfunction envoy_on_response(response_handle)\n    local headers = response_handle:headers()\n    local dynamic_meta = response_handle:streamInfo():dynamicMetadata()\n    local tbl = dynamic_meta:get(\"envoy.filters.http.lua\")\n    if tbl ~= nil and tbl[\"pomerium_set_cookie\"] ~= nil then\n        headers:add(\"set-cookie\", tbl[\"pomerium_set_cookie\"])\n    end\nend\n"
					}
				},
				{
					"name": "envoy.filters.http.lua",
					"typedConfig": {
						"@type": "type.googleapis.com/envoy.extensions.filters.http.lua.v3.Lua",
						"inlineCode": "function remove_pomerium_cookie(cookie_name, cookie)\n    -- lua doesn't support optional capture groups\n    -- so we replace twice to handle pomerium=xyz at the end of the string\n    cookie = cookie:gsub(cookie_name .. \"=[^;]+; \", \"\")\n    cookie = cookie:gsub(cookie_name .. \"=[^;]+\", \"\")\n    return cookie\nend\n\nfunction has_prefix(str, prefix)\n    return str ~= nil and str:sub(1, #prefix) == prefix\nend\n\nfunction envoy_on_request(request_handle)\n    local headers = request_handle:headers()\n    local metadata = request_handle:metadata()\n\n    local remove_cookie_name = metadata:get(\"remove_pomerium_cookie\")\n    if remove_cookie_name then\n        local cookie = headers:get(\"cookie\")\n        if cookie ~= nil then\n            newcookie = remove_pomerium_cookie(remove_cookie_name, cookie)\n            headers:replace(\"cookie\", newcookie)\n        end\n    end\n\n    local remove_authorization = metadata:get(\"remove_pomerium_authorization\")\n    if remove_authorization then\n        local authorization = headers:get(\"authorization\")\n        local authorization_prefix = \"Pomerium \"\n        if has_prefix(authorization, authorization_prefix) then\n            headers:remove(\"authorization\")\n        end\n    end\nend\n\nfunction envoy_on_response(response_handle)\n\nend\n"
					}
				},
				{
					"name": "envoy.filters.http.lua",
					"typedConfig": {
						"@type": "type.googleapis.com/envoy.extensions.filters.http.lua.v3.Lua",
						"inlineCode": "function replace_prefix(str, prefix, value)\n    return str:gsub(\"^\"..prefix, value)\nend\n\nfunction envoy_on_request(request_handle)\nend\n\nfunction envoy_on_response(response_handle)\n    local headers = response_handle:headers()\n    local metadata = response_handle:metadata()\n\n    -- should be in the form:\n    -- [{\n    --   \"header\":\"Location\",\n    --   \"prefix\":\"http://localhost:8000/two/\",\n    --   \"value\":\"http://frontend/one/\"\n    -- }]\n    local rewrite_response_headers = metadata:get(\"rewrite_response_headers\")\n    if rewrite_response_headers then\n        for _, obj in pairs(rewrite_response_headers) do\n            local hdr = headers:get(obj.header)\n            if hdr ~= nil then\n                local newhdr = replace_prefix(hdr, obj.prefix, obj.value)\n                headers:replace(obj.header, newhdr)\n            end\n        end\n    end\nend\n"
					}
				},
				{
					"name": "envoy.filters.http.router"
				}
			],
			"requestTimeout": "30s",
			"routeConfig": {
				"name": "main",
				"virtualHosts": [
					{
						"name": "example.com",
						"domains": ["example.com"],
						"responseHeadersToAdd": [{
							"append": false,
							"header": {
								"key": "Strict-Transport-Security",
								"value": "max-age=31536000; includeSubDomains; preload"
							}
						},
						{
							"append": false,
							"header": {
								"key": "X-Frame-Options",
								"value": "SAMEORIGIN"
							}
						},
						{
							"append": false,
							"header": {
								"key": "X-XSS-Protection",
								"value": "1; mode=block"
							}
						}],
						"routes": [
							{
								"name": "pomerium-path-/.pomerium/jwt",
								"match": {
									"path": "/.pomerium/jwt"
								},
								"route": {
									"cluster": "pomerium-control-plane-http"
								}
							},
							{
								"name": "pomerium-path-/ping",
								"match": {
									"path": "/ping"
								},
								"route": {
									"cluster": "pomerium-control-plane-http"
								},
								"typedPerFilterConfig": {
									"envoy.filters.http.ext_authz": {
										"@type": "type.googleapis.com/envoy.extensions.filters.http.ext_authz.v3.ExtAuthzPerRoute",
										"disabled": true
									}
								}
							},
							{
								"name": "pomerium-path-/healthz",
								"match": {
									"path": "/healthz"
								},
								"route": {
									"cluster": "pomerium-control-plane-http"
								},
								"typedPerFilterConfig": {
									"envoy.filters.http.ext_authz": {
										"@type": "type.googleapis.com/envoy.extensions.filters.http.ext_authz.v3.ExtAuthzPerRoute",
										"disabled": true
									}
								}
							},
							{
								"name": "pomerium-path-/.pomerium",
								"match": {
									"path": "/.pomerium"
								},
								"route": {
									"cluster": "pomerium-control-plane-http"
								},
								"typedPerFilterConfig": {
									"envoy.filters.http.ext_authz": {
										"@type": "type.googleapis.com/envoy.extensions.filters.http.ext_authz.v3.ExtAuthzPerRoute",
										"disabled": true
									}
								}
							},
							{
								"name": "pomerium-prefix-/.pomerium/",
								"match": {
									"prefix": "/.pomerium/"
								},
								"route": {
									"cluster": "pomerium-control-plane-http"
								},
								"typedPerFilterConfig": {
									"envoy.filters.http.ext_authz": {
										"@type": "type.googleapis.com/envoy.extensions.filters.http.ext_authz.v3.ExtAuthzPerRoute",
										"disabled": true
									}
								}
							},
							{
								"name": "pomerium-path-/.well-known/pomerium",
								"match": {
									"path": "/.well-known/pomerium"
								},
								"route": {
									"cluster": "pomerium-control-plane-http"
								},
								"typedPerFilterConfig": {
									"envoy.filters.http.ext_authz": {
										"@type": "type.googleapis.com/envoy.extensions.filters.http.ext_authz.v3.ExtAuthzPerRoute",
										"disabled": true
									}
								}
							},
							{
								"name": "pomerium-prefix-/.well-known/pomerium/",
								"match": {
									"prefix": "/.well-known/pomerium/"
								},
								"route": {
									"cluster": "pomerium-control-plane-http"
								},
								"typedPerFilterConfig": {
									"envoy.filters.http.ext_authz": {
										"@type": "type.googleapis.com/envoy.extensions.filters.http.ext_authz.v3.ExtAuthzPerRoute",
										"disabled": true
									}
								}
							},
							{
								"name": "pomerium-path-/robots.txt",
								"match": {
									"path": "/robots.txt"
								},
								"route": {
									"cluster": "pomerium-control-plane-http"
								},
								"typedPerFilterConfig": {
									"envoy.filters.http.ext_authz": {
										"@type": "type.googleapis.com/envoy.extensions.filters.http.ext_authz.v3.ExtAuthzPerRoute",
										"disabled": true
									}
								}
							}
						]
					},
					{
						"name": "catch-all",
						"domains": ["*"],
						"routes": [
							{
								"name": "pomerium-path-/.pomerium/jwt",
								"match": {
									"path": "/.pomerium/jwt"
								},
								"route": {
									"cluster": "pomerium-control-plane-http"
								}
							},
							{
								"name": "pomerium-path-/ping",
								"match": {
									"path": "/ping"
								},
								"route": {
									"cluster": "pomerium-control-plane-http"
								},
								"typedPerFilterConfig": {
									"envoy.filters.http.ext_authz": {
										"@type": "type.googleapis.com/envoy.extensions.filters.http.ext_authz.v3.ExtAuthzPerRoute",
										"disabled": true
									}
								}
							},
							{
								"name": "pomerium-path-/healthz",
								"match": {
									"path": "/healthz"
								},
								"route": {
									"cluster": "pomerium-control-plane-http"
								},
								"typedPerFilterConfig": {
									"envoy.filters.http.ext_authz": {
										"@type": "type.googleapis.com/envoy.extensions.filters.http.ext_authz.v3.ExtAuthzPerRoute",
										"disabled": true
									}
								}
							},
							{
								"name": "pomerium-path-/.pomerium",
								"match": {
									"path": "/.pomerium"
								},
								"route": {
									"cluster": "pomerium-control-plane-http"
								},
								"typedPerFilterConfig": {
									"envoy.filters.http.ext_authz": {
										"@type": "type.googleapis.com/envoy.extensions.filters.http.ext_authz.v3.ExtAuthzPerRoute",
										"disabled": true
									}
								}
							},
							{
								"name": "pomerium-prefix-/.pomerium/",
								"match": {
									"prefix": "/.pomerium/"
								},
								"route": {
									"cluster": "pomerium-control-plane-http"
								},
								"typedPerFilterConfig": {
									"envoy.filters.http.ext_authz": {
										"@type": "type.googleapis.com/envoy.extensions.filters.http.ext_authz.v3.ExtAuthzPerRoute",
										"disabled": true
									}
								}
							},
							{
								"name": "pomerium-path-/.well-known/pomerium",
								"match": {
									"path": "/.well-known/pomerium"
								},
								"route": {
									"cluster": "pomerium-control-plane-http"
								},
								"typedPerFilterConfig": {
									"envoy.filters.http.ext_authz": {
										"@type": "type.googleapis.com/envoy.extensions.filters.http.ext_authz.v3.ExtAuthzPerRoute",
										"disabled": true
									}
								}
							},
							{
								"name": "pomerium-prefix-/.well-known/pomerium/",
								"match": {
									"prefix": "/.well-known/pomerium/"
								},
								"route": {
									"cluster": "pomerium-control-plane-http"
								},
								"typedPerFilterConfig": {
									"envoy.filters.http.ext_authz": {
										"@type": "type.googleapis.com/envoy.extensions.filters.http.ext_authz.v3.ExtAuthzPerRoute",
										"disabled": true
									}
								}
							},
							{
								"name": "pomerium-path-/robots.txt",
								"match": {
									"path": "/robots.txt"
								},
								"route": {
									"cluster": "pomerium-control-plane-http"
								},
								"typedPerFilterConfig": {
									"envoy.filters.http.ext_authz": {
										"@type": "type.googleapis.com/envoy.extensions.filters.http.ext_authz.v3.ExtAuthzPerRoute",
										"disabled": true
									}
								}
							}
						]
					}
				],
				"validateClusters": false
			},
			"statPrefix": "ingress",
			"tracing": {
				"randomSampling": {
					"value": 0.01
				}
			},
			"useRemoteAddress": true,
			"skipXffAppend": true,
			"xffNumTrustedHops": 1
		}
	}`, filter)
}

func Test_buildDownstreamTLSContext(t *testing.T) {
	b := New("local-grpc", "local-http", filemgr.NewManager(), nil)

	cacheDir, _ := os.UserCacheDir()
	certFileName := filepath.Join(cacheDir, "pomerium", "envoy", "files", "tls-crt-354e49305a5a39414a545530374e58454e48334148524c4e324258463837364355564c4e4532464b54355139495547514a38.pem")
	keyFileName := filepath.Join(cacheDir, "pomerium", "envoy", "files", "tls-key-3350415a38414e4e4a4655424e55393430474147324651433949384e485341334b5157364f424b4c5856365a545937383735.pem")

	t.Run("no-validation", func(t *testing.T) {
		downstreamTLSContext := b.buildDownstreamTLSContext(&config.Config{Options: &config.Options{
			Cert: aExampleComCert,
			Key:  aExampleComKey,
		}}, "a.example.com")

		testutil.AssertProtoJSONEqual(t, `{
			"commonTlsContext": {
				"tlsParams": {
					"cipherSuites": [
						"ECDHE-ECDSA-AES256-GCM-SHA384",
						"ECDHE-RSA-AES256-GCM-SHA384",
						"ECDHE-ECDSA-AES128-GCM-SHA256",
						"ECDHE-RSA-AES128-GCM-SHA256",
						"ECDHE-ECDSA-CHACHA20-POLY1305",
						"ECDHE-RSA-CHACHA20-POLY1305"
					],
					"tlsMinimumProtocolVersion": "TLSv1_2"
				},
				"alpnProtocols": ["h2", "http/1.1"],
				"tlsCertificates": [
					{
						"certificateChain": {
							"filename": "`+certFileName+`"
						},
						"privateKey": {
							"filename": "`+keyFileName+`"
						}
					}
				]
			}
		}`, downstreamTLSContext)
	})
	t.Run("client-ca", func(t *testing.T) {
		downstreamTLSContext := b.buildDownstreamTLSContext(&config.Config{Options: &config.Options{
			Cert:     aExampleComCert,
			Key:      aExampleComKey,
			ClientCA: "TEST",
		}}, "a.example.com")

		testutil.AssertProtoJSONEqual(t, `{
			"commonTlsContext": {
				"tlsParams": {
					"cipherSuites": [
						"ECDHE-ECDSA-AES256-GCM-SHA384",
						"ECDHE-RSA-AES256-GCM-SHA384",
						"ECDHE-ECDSA-AES128-GCM-SHA256",
						"ECDHE-RSA-AES128-GCM-SHA256",
						"ECDHE-ECDSA-CHACHA20-POLY1305",
						"ECDHE-RSA-CHACHA20-POLY1305"
					],
					"tlsMinimumProtocolVersion": "TLSv1_2"
				},
				"alpnProtocols": ["h2", "http/1.1"],
				"tlsCertificates": [
					{
						"certificateChain": {
							"filename": "`+certFileName+`"
						},
						"privateKey": {
							"filename": "`+keyFileName+`"
						}
					}
				],
				"validationContext": {
					"trustChainVerification": "ACCEPT_UNTRUSTED"
				}
			}
		}`, downstreamTLSContext)
	})
	t.Run("policy-client-ca", func(t *testing.T) {
		downstreamTLSContext := b.buildDownstreamTLSContext(&config.Config{Options: &config.Options{
			Cert: aExampleComCert,
			Key:  aExampleComKey,
			Policies: []config.Policy{
				{
					Source:                &config.StringURL{URL: mustParseURL(t, "https://a.example.com")},
					TLSDownstreamClientCA: "TEST",
				},
			},
		}}, "a.example.com")

		testutil.AssertProtoJSONEqual(t, `{
			"commonTlsContext": {
				"tlsParams": {
					"cipherSuites": [
						"ECDHE-ECDSA-AES256-GCM-SHA384",
						"ECDHE-RSA-AES256-GCM-SHA384",
						"ECDHE-ECDSA-AES128-GCM-SHA256",
						"ECDHE-RSA-AES128-GCM-SHA256",
						"ECDHE-ECDSA-CHACHA20-POLY1305",
						"ECDHE-RSA-CHACHA20-POLY1305"
					],
					"tlsMinimumProtocolVersion": "TLSv1_2"
				},
				"alpnProtocols": ["h2", "http/1.1"],
				"tlsCertificates": [
					{
						"certificateChain": {
							"filename": "`+certFileName+`"
						},
						"privateKey": {
							"filename": "`+keyFileName+`"
						}
					}
				],
				"validationContext": {
					"trustChainVerification": "ACCEPT_UNTRUSTED"
				}
			}
		}`, downstreamTLSContext)
	})
}

func Test_getAllDomains(t *testing.T) {
	options := &config.Options{
		Addr:                  "127.0.0.1:9000",
		GRPCAddr:              "127.0.0.1:9001",
		Services:              "all",
		AuthenticateURLString: "https://authenticate.example.com",
		AuthorizeURLString:    "https://authorize.example.com:9001",
		DataBrokerURLString:   "https://cache.example.com:9001",
		Policies: []config.Policy{
			{Source: &config.StringURL{URL: mustParseURL(t, "http://a.example.com")}},
			{Source: &config.StringURL{URL: mustParseURL(t, "https://b.example.com")}},
			{Source: &config.StringURL{URL: mustParseURL(t, "https://c.example.com")}},
		},
	}
	t.Run("routable", func(t *testing.T) {
		t.Run("http", func(t *testing.T) {
			actual, err := getAllRouteableDomains(options, "127.0.0.1:9000")
			require.NoError(t, err)
			expect := []string{
				"a.example.com",
				"a.example.com:80",
				"authenticate.example.com",
				"authenticate.example.com:443",
				"b.example.com",
				"b.example.com:443",
				"c.example.com",
				"c.example.com:443",
			}
			assert.Equal(t, expect, actual)
		})
		t.Run("grpc", func(t *testing.T) {
			actual, err := getAllRouteableDomains(options, "127.0.0.1:9001")
			require.NoError(t, err)
			expect := []string{
				"authorize.example.com:9001",
				"cache.example.com:9001",
			}
			assert.Equal(t, expect, actual)
		})
	})
	t.Run("tls", func(t *testing.T) {
		t.Run("http", func(t *testing.T) {
			actual, err := getAllTLSDomains(options, "127.0.0.1:9000")
			require.NoError(t, err)
			expect := []string{
				"a.example.com",
				"authenticate.example.com",
				"b.example.com",
				"c.example.com",
			}
			assert.Equal(t, expect, actual)
		})
		t.Run("grpc", func(t *testing.T) {
			actual, err := getAllTLSDomains(options, "127.0.0.1:9001")
			require.NoError(t, err)
			expect := []string{
				"authorize.example.com",
				"cache.example.com",
			}
			assert.Equal(t, expect, actual)
		})
	})
}

func Test_hostMatchesDomain(t *testing.T) {
	assert.True(t, hostMatchesDomain(mustParseURL(t, "http://example.com"), "example.com"))
	assert.True(t, hostMatchesDomain(mustParseURL(t, "http://example.com"), "example.com:80"))
	assert.True(t, hostMatchesDomain(mustParseURL(t, "https://example.com"), "example.com:443"))
	assert.True(t, hostMatchesDomain(mustParseURL(t, "https://example.com:443"), "example.com:443"))
	assert.True(t, hostMatchesDomain(mustParseURL(t, "https://example.com:443"), "example.com"))
	assert.False(t, hostMatchesDomain(mustParseURL(t, "http://example.com:81"), "example.com"))
	assert.False(t, hostMatchesDomain(mustParseURL(t, "http://example.com:81"), "example.com:80"))
}

func Test_buildRouteConfiguration(t *testing.T) {
	b := New("local-grpc", "local-http", nil, nil)
	virtualHosts := make([]*envoy_config_route_v3.VirtualHost, 10)
	routeConfig, err := b.buildRouteConfiguration("test-route-configuration", virtualHosts)
	require.NoError(t, err)
	assert.Equal(t, "test-route-configuration", routeConfig.GetName())
	assert.Equal(t, virtualHosts, routeConfig.GetVirtualHosts())
	assert.False(t, routeConfig.GetValidateClusters().GetValue())
}

func Test_requireProxyProtocol(t *testing.T) {
	b := New("local-grpc", "local-http", nil, nil)
	t.Run("required", func(t *testing.T) {
		li, err := b.buildMainListener(&config.Config{Options: &config.Options{
			UseProxyProtocol: true,
			InsecureServer:   true,
		}})
		require.NoError(t, err)
		testutil.AssertProtoJSONEqual(t, `[
			{
				"name": "envoy.filters.listener.proxy_protocol",
				"typedConfig": {
					"@type": "type.googleapis.com/envoy.extensions.filters.listener.proxy_protocol.v3.ProxyProtocol"
				}
			}
		]`, li.GetListenerFilters())
	})
	t.Run("not required", func(t *testing.T) {
		li, err := b.buildMainListener(&config.Config{Options: &config.Options{
			UseProxyProtocol: false,
			InsecureServer:   true,
		}})
		require.NoError(t, err)
		assert.Len(t, li.GetListenerFilters(), 0)
	})
}<|MERGE_RESOLUTION|>--- conflicted
+++ resolved
@@ -35,12 +35,8 @@
 	require.NoError(t, err)
 	testutil.AssertProtoJSONEqual(t, `
 {
-<<<<<<< HEAD
 	"name": "metrics-ingress-1566242852377945326",
-=======
-	"name": "metrics-ingress",
 	"perConnectionBufferLimitBytes": 32768,
->>>>>>> 22f6a220
 	"address": {
 		"socketAddress": {
 			"address": "127.0.0.1",
