--- conflicted
+++ resolved
@@ -13,10 +13,6 @@
 	"github.com/pomerium/pomerium/config"
 	"github.com/pomerium/pomerium/internal/telemetry/trace"
 	"github.com/pomerium/pomerium/internal/urlutil"
-)
-
-const (
-	mainRouteConfigurationName = "main"
 )
 
 // BuildRouteConfigurations builds the route configurations for the RDS service.
@@ -106,11 +102,6 @@
 
 	virtualHosts = append(virtualHosts, vh)
 
-<<<<<<< HEAD
-	rc, err := b.buildRouteConfiguration(mainRouteConfigurationName, virtualHosts)
-	if err != nil {
-		return nil, err
-=======
 	rc := newRouteConfiguration("main", virtualHosts)
 	return rc, nil
 }
@@ -124,7 +115,6 @@
 			return nil, err
 		}
 		allHosts.InsertSlice(hosts)
->>>>>>> 20a9be89
 	}
 
 	if addr == options.GetGRPCAddr() {
