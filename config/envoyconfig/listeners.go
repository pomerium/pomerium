--- conflicted
+++ resolved
@@ -107,11 +107,7 @@
 			return nil, err
 		}
 
-<<<<<<< HEAD
-		filter, err := b.buildMainHTTPConnectionManagerFilter(cfg, allDomains, "")
-=======
-		filter, err := b.buildMainHTTPConnectionManagerFilter(cfg.Options, allDomains)
->>>>>>> bdd6145e
+		filter, err := b.buildMainHTTPConnectionManagerFilter(cfg, allDomains)
 		if err != nil {
 			return nil, err
 		}
@@ -130,11 +126,7 @@
 
 	chains, err := b.buildFilterChains(cfg, cfg.Options.Addr,
 		func(tlsDomain string, httpDomains []string) (*envoy_config_listener_v3.FilterChain, error) {
-<<<<<<< HEAD
-			filter, err := b.buildMainHTTPConnectionManagerFilter(cfg, httpDomains, tlsDomain)
-=======
-			filter, err := b.buildMainHTTPConnectionManagerFilter(cfg.Options, httpDomains)
->>>>>>> bdd6145e
+			filter, err := b.buildMainHTTPConnectionManagerFilter(cfg, httpDomains)
 			if err != nil {
 				return nil, err
 			}
@@ -251,18 +243,10 @@
 }
 
 func (b *Builder) buildFilterChains(
-<<<<<<< HEAD
-	cfg *config.Config,
-	addr string,
+	cfg *config.Config, addr string,
 	callback func(tlsDomain string, httpDomains []string) (*envoy_config_listener_v3.FilterChain, error),
 ) ([]*envoy_config_listener_v3.FilterChain, error) {
 	allDomains, err := getAllRouteableDomains(cfg, addr)
-=======
-	cfg *config.Config, addr string,
-	callback func(tlsDomain string, httpDomains []string) (*envoy_config_listener_v3.FilterChain, error),
-) ([]*envoy_config_listener_v3.FilterChain, error) {
-	allDomains, err := getAllRouteableDomains(cfg.Options, addr)
->>>>>>> bdd6145e
 	if err != nil {
 		return nil, err
 	}
@@ -275,17 +259,7 @@
 	var chains []*envoy_config_listener_v3.FilterChain
 	chains = append(chains, b.buildACMETLSALPNFilterChain())
 	for _, domain := range tlsDomains {
-<<<<<<< HEAD
-		routeableDomains, err := getRouteableDomainsForTLSServerName(cfg, addr, domain)
-		if err != nil {
-			return nil, err
-		}
-
-		// first we match on SNI
-		chain, err := callback(domain, routeableDomains)
-=======
 		chain, err := callback(domain, allDomains)
->>>>>>> bdd6145e
 		if err != nil {
 			return nil, err
 		}
@@ -646,40 +620,7 @@
 	return vc
 }
 
-<<<<<<< HEAD
-func getRouteableDomainsForTLSServerName(
-	cfg *config.Config,
-	addr string,
-	tlsServerName string,
-) ([]string, error) {
-	allDomains := sets.NewSorted[string]()
-
-	if addr == cfg.Options.Addr {
-		domains, err := cfg.Options.GetAllRouteableHTTPDomainsForTLSServerName(tlsServerName)
-		if err != nil {
-			return nil, err
-		}
-		allDomains.Add(domains...)
-	}
-
-	if addr == cfg.Options.GetGRPCAddr() {
-		domains, err := cfg.Options.GetAllRouteableGRPCDomainsForTLSServerName(tlsServerName)
-		if err != nil {
-			return nil, err
-		}
-		allDomains.Add(domains...)
-	}
-
-	return allDomains.ToSlice(), nil
-}
-
-func getAllRouteableDomains(
-	cfg *config.Config,
-	addr string,
-) ([]string, error) {
-=======
-func getAllRouteableDomains(options *config.Options, addr string) ([]string, error) {
->>>>>>> bdd6145e
+func getAllRouteableDomains(cfg *config.Config, addr string) ([]string, error) {
 	allDomains := sets.NewSorted[string]()
 
 	if addr == cfg.Options.Addr {
@@ -701,18 +642,10 @@
 	return allDomains.ToSlice(), nil
 }
 
-<<<<<<< HEAD
-func getAllTLSDomains(
-	cfg *config.Config,
-	addr string,
-) ([]string, error) {
-	allDomains, err := getAllRouteableDomains(cfg, addr)
-=======
 func getAllTLSDomains(cfg *config.Config, addr string) ([]string, error) {
 	domains := sets.NewSorted[string]()
 
-	routeableDomains, err := getAllRouteableDomains(cfg.Options, addr)
->>>>>>> bdd6145e
+	routeableDomains, err := getAllRouteableDomains(cfg, addr)
 	if err != nil {
 		return nil, err
 	}
