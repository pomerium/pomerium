package envoyconfig

import (
	"context"
	"crypto/tls"
	"encoding/base64"
	"fmt"
	"net"
	"net/url"
	"time"

	envoy_config_core_v3 "github.com/envoyproxy/go-control-plane/envoy/config/core/v3"
	envoy_config_listener_v3 "github.com/envoyproxy/go-control-plane/envoy/config/listener/v3"
	envoy_config_route_v3 "github.com/envoyproxy/go-control-plane/envoy/config/route/v3"
	envoy_extensions_filters_http_ext_authz_v3 "github.com/envoyproxy/go-control-plane/envoy/extensions/filters/http/ext_authz/v3"
	envoy_http_connection_manager "github.com/envoyproxy/go-control-plane/envoy/extensions/filters/network/http_connection_manager/v3"
	envoy_extensions_transport_sockets_tls_v3 "github.com/envoyproxy/go-control-plane/envoy/extensions/transport_sockets/tls/v3"
	envoy_type_v3 "github.com/envoyproxy/go-control-plane/envoy/type/v3"
	"github.com/golang/protobuf/ptypes/any"
	"github.com/golang/protobuf/ptypes/wrappers"
	"google.golang.org/protobuf/types/known/durationpb"
	"google.golang.org/protobuf/types/known/wrapperspb"

	"github.com/pomerium/pomerium/config"
	"github.com/pomerium/pomerium/internal/hashutil"
	"github.com/pomerium/pomerium/internal/log"
	"github.com/pomerium/pomerium/internal/sets"
	"github.com/pomerium/pomerium/internal/telemetry/metrics"
	"github.com/pomerium/pomerium/internal/urlutil"
	"github.com/pomerium/pomerium/pkg/cryptutil"
)

const listenerBufferLimit uint32 = 32 * 1024

var (
	disableExtAuthz *any.Any
	tlsParams       = &envoy_extensions_transport_sockets_tls_v3.TlsParameters{
		CipherSuites: []string{
			"ECDHE-ECDSA-AES256-GCM-SHA384",
			"ECDHE-RSA-AES256-GCM-SHA384",
			"ECDHE-ECDSA-AES128-GCM-SHA256",
			"ECDHE-RSA-AES128-GCM-SHA256",
			"ECDHE-ECDSA-CHACHA20-POLY1305",
			"ECDHE-RSA-CHACHA20-POLY1305",
		},
		TlsMinimumProtocolVersion: envoy_extensions_transport_sockets_tls_v3.TlsParameters_TLSv1_2,
	}
)

func init() {
	disableExtAuthz = marshalAny(&envoy_extensions_filters_http_ext_authz_v3.ExtAuthzPerRoute{
		Override: &envoy_extensions_filters_http_ext_authz_v3.ExtAuthzPerRoute_Disabled{
			Disabled: true,
		},
	})
}

// BuildListeners builds envoy listeners from the given config.
func (b *Builder) BuildListeners(
	ctx context.Context,
	cfg *config.Config,
	fullyStatic bool,
) ([]*envoy_config_listener_v3.Listener, error) {
	var listeners []*envoy_config_listener_v3.Listener

	if config.IsAuthenticate(cfg.Options.Services) || config.IsProxy(cfg.Options.Services) {
		li, err := b.buildMainListener(ctx, cfg, fullyStatic)
		if err != nil {
			return nil, err
		}
		listeners = append(listeners, li)
	}

	if config.IsAuthorize(cfg.Options.Services) || config.IsDataBroker(cfg.Options.Services) {
		li, err := b.buildGRPCListener(ctx, cfg)
		if err != nil {
			return nil, err
		}
		listeners = append(listeners, li)
	}

	if cfg.Options.MetricsAddr != "" {
		li, err := b.buildMetricsListener(cfg)
		if err != nil {
			return nil, err
		}
		listeners = append(listeners, li)
	}

	if cfg.Options.EnvoyAdminAddress != "" {
		li, err := b.buildEnvoyAdminListener(ctx, cfg)
		if err != nil {
			return nil, err
		}
		listeners = append(listeners, li)
	}

	li, err := b.buildOutboundListener(cfg)
	if err != nil {
		return nil, err
	}
	listeners = append(listeners, li)

	return listeners, nil
}

func getAllCertificates(cfg *config.Config) ([]tls.Certificate, error) {
	allCertificates, err := cfg.AllCertificates()
	if err != nil {
		return nil, fmt.Errorf("error collecting all certificates: %w", err)
	}
	wc, err := cfg.GetCertificateForServerName("*")
	if err != nil {
		return nil, fmt.Errorf("error getting wildcard certificate: %w", err)
	}

	// wildcard certificate must be first so that it is used as the default certificate
	// when no SNI matches
	return append([]tls.Certificate{*wc}, allCertificates...), nil
}

func (b *Builder) buildTLSSocket(ctx context.Context, cfg *config.Config, certs []tls.Certificate) (*envoy_config_core_v3.TransportSocket, error) {
	tlsContext, err := b.buildDownstreamTLSContextMulti(ctx, cfg, certs)
	if err != nil {
		return nil, err
	}
	return &envoy_config_core_v3.TransportSocket{
		Name: "tls",
		ConfigType: &envoy_config_core_v3.TransportSocket_TypedConfig{
			TypedConfig: marshalAny(tlsContext),
		},
	}, nil
}

func (b *Builder) buildMainListener(
	ctx context.Context,
	cfg *config.Config,
	fullyStatic bool,
) (*envoy_config_listener_v3.Listener, error) {
	li := newEnvoyListener("http-ingress")
	if cfg.Options.UseProxyProtocol {
		li.ListenerFilters = append(li.ListenerFilters, ProxyProtocolFilter())
	}

	if cfg.Options.InsecureServer {
		li.Address = buildAddress(cfg.Options.Addr, 80)

		filter, err := b.buildMainHTTPConnectionManagerFilter(ctx, cfg, fullyStatic)
		if err != nil {
			return nil, err
		}

		li.FilterChains = []*envoy_config_listener_v3.FilterChain{{
			Filters: []*envoy_config_listener_v3.Filter{
				filter,
			},
		}}
	} else {
		li.Address = buildAddress(cfg.Options.Addr, 443)
		li.ListenerFilters = append(li.ListenerFilters, TLSInspectorFilter())

		allCertificates, err := getAllCertificates(cfg)
		if err != nil {
			return nil, err
		}

		filter, err := b.buildMainHTTPConnectionManagerFilter(ctx, cfg, fullyStatic)
		if err != nil {
			return nil, err
		}
		filterChain := &envoy_config_listener_v3.FilterChain{
			Filters: []*envoy_config_listener_v3.Filter{filter},
		}
		li.FilterChains = append(li.FilterChains, filterChain)

		sock, err := b.buildTLSSocket(ctx, cfg, allCertificates)
		if err != nil {
			return nil, fmt.Errorf("error building TLS socket: %w", err)
		}
		filterChain.TransportSocket = sock
	}
	return li, nil
}

func (b *Builder) buildMetricsListener(cfg *config.Config) (*envoy_config_listener_v3.Listener, error) {
	filter, err := b.buildMetricsHTTPConnectionManagerFilter()
	if err != nil {
		return nil, err
	}

	filterChain := &envoy_config_listener_v3.FilterChain{
		Filters: []*envoy_config_listener_v3.Filter{
			filter,
		},
	}

	cert, err := cfg.Options.GetMetricsCertificate()
	if err != nil {
		return nil, err
	}
	if cert != nil {
		dtc := &envoy_extensions_transport_sockets_tls_v3.DownstreamTlsContext{
			CommonTlsContext: &envoy_extensions_transport_sockets_tls_v3.CommonTlsContext{
				TlsParams: tlsParams,
				TlsCertificates: []*envoy_extensions_transport_sockets_tls_v3.TlsCertificate{
					b.envoyTLSCertificateFromGoTLSCertificate(context.TODO(), cert),
				},
				AlpnProtocols: []string{"h2", "http/1.1"},
			},
		}

		if cfg.Options.MetricsClientCA != "" {
			bs, err := base64.StdEncoding.DecodeString(cfg.Options.MetricsClientCA)
			if err != nil {
				return nil, fmt.Errorf("xds: invalid metrics_client_ca: %w", err)
			}

			dtc.RequireClientCertificate = wrapperspb.Bool(true)
			dtc.CommonTlsContext.ValidationContextType = &envoy_extensions_transport_sockets_tls_v3.CommonTlsContext_ValidationContext{
				ValidationContext: &envoy_extensions_transport_sockets_tls_v3.CertificateValidationContext{
					TrustChainVerification: envoy_extensions_transport_sockets_tls_v3.CertificateValidationContext_VERIFY_TRUST_CHAIN,
					TrustedCa:              b.filemgr.BytesDataSource("metrics_client_ca.pem", bs),
				},
			}
		} else if cfg.Options.MetricsClientCAFile != "" {
			dtc.RequireClientCertificate = wrapperspb.Bool(true)
			dtc.CommonTlsContext.ValidationContextType = &envoy_extensions_transport_sockets_tls_v3.CommonTlsContext_ValidationContext{
				ValidationContext: &envoy_extensions_transport_sockets_tls_v3.CertificateValidationContext{
					TrustChainVerification: envoy_extensions_transport_sockets_tls_v3.CertificateValidationContext_VERIFY_TRUST_CHAIN,
					TrustedCa:              b.filemgr.FileDataSource(cfg.Options.MetricsClientCAFile),
				},
			}
		}

		tc := marshalAny(dtc)
		filterChain.TransportSocket = &envoy_config_core_v3.TransportSocket{
			Name: "tls",
			ConfigType: &envoy_config_core_v3.TransportSocket_TypedConfig{
				TypedConfig: tc,
			},
		}
	}

	// we ignore the host part of the address, only binding to
	host, port, err := net.SplitHostPort(cfg.Options.MetricsAddr)
	if err != nil {
		return nil, fmt.Errorf("metrics_addr %s: %w", cfg.Options.MetricsAddr, err)
	}
	if port == "" {
		return nil, fmt.Errorf("metrics_addr %s: port is required", cfg.Options.MetricsAddr)
	}
	// unless an explicit IP address was provided, and bind to all interfaces if hostname was provided
	if net.ParseIP(host) == nil {
		host = ""
	}

	addr := buildAddress(net.JoinHostPort(host, port), 9902)
	li := newEnvoyListener(fmt.Sprintf("metrics-ingress-%d", hashutil.MustHash(addr)))
	li.Address = addr
	li.FilterChains = []*envoy_config_listener_v3.FilterChain{filterChain}
	return li, nil
}

func (b *Builder) buildMainHTTPConnectionManagerFilter(
	ctx context.Context,
	cfg *config.Config,
	fullyStatic bool,
) (*envoy_config_listener_v3.Filter, error) {
<<<<<<< HEAD
	authorizeURLs, err := options.GetInternalAuthorizeURLs()
	if err != nil {
		return nil, err
	}

	dataBrokerURLs, err := options.GetInternalDataBrokerURLs()
	if err != nil {
		return nil, err
	}

	allHosts, err := getAllRouteableHosts(options, options.Addr)
	if err != nil {
		return nil, err
	}

	var virtualHosts []*envoy_config_route_v3.VirtualHost
	for _, host := range allHosts {
		requireStrictTransportSecurity := cryptutil.HasCertificateForServerName(certs, host)
		vh, err := b.buildVirtualHost(options, host, host, requireStrictTransportSecurity)
		if err != nil {
			return nil, err
		}

		if options.Addr == options.GetGRPCAddr() {
			// if this is a gRPC service domain and we're supposed to handle that, add those routes
			if (config.IsAuthorize(options.Services) && urlsMatchHost(authorizeURLs, host)) ||
				(config.IsDataBroker(options.Services) && urlsMatchHost(dataBrokerURLs, host)) {
				rs, err := b.buildGRPCRoutes()
				if err != nil {
					return nil, err
				}
				vh.Routes = append(vh.Routes, rs...)
			}
		}

		// if we're the proxy, add all the policy routes
		if config.IsProxy(options.Services) {
			rs, err := b.buildPolicyRoutes(options, host, requireStrictTransportSecurity)
			if err != nil {
				return nil, err
			}
			vh.Routes = append(vh.Routes, rs...)
		}

		if len(vh.Routes) > 0 {
			virtualHosts = append(virtualHosts, vh)
		}
	}

	vh, err := b.buildVirtualHost(options, "catch-all", "*", false)
	if err != nil {
		return nil, err
	}
	virtualHosts = append(virtualHosts, vh)

=======
>>>>>>> b7d84646
	var grpcClientTimeout *durationpb.Duration
	if cfg.Options.GRPCClientTimeout != 0 {
		grpcClientTimeout = durationpb.New(cfg.Options.GRPCClientTimeout)
	} else {
		grpcClientTimeout = durationpb.New(30 * time.Second)
	}

	filters := []*envoy_http_connection_manager.HttpFilter{
		LuaFilter(luascripts.RemoveImpersonateHeaders),
		ExtAuthzFilter(grpcClientTimeout),
		LuaFilter(luascripts.ExtAuthzSetCookie),
		LuaFilter(luascripts.CleanUpstream),
		LuaFilter(luascripts.RewriteHeaders),
	}
	filters = append(filters, HTTPRouterFilter())

	var maxStreamDuration *durationpb.Duration
	if cfg.Options.WriteTimeout > 0 {
		maxStreamDuration = durationpb.New(cfg.Options.WriteTimeout)
	}

	tracingProvider, err := buildTracingHTTP(cfg.Options)
	if err != nil {
		return nil, err
	}

	mgr := &envoy_http_connection_manager.HttpConnectionManager{
		AlwaysSetRequestIdInResponse: true,
		CodecType:                    cfg.Options.GetCodecType().ToEnvoy(),
		StatPrefix:                   "ingress",
		HttpFilters:                  filters,
		AccessLog:                    buildAccessLogs(cfg.Options),
		CommonHttpProtocolOptions: &envoy_config_core_v3.HttpProtocolOptions{
			IdleTimeout:       durationpb.New(cfg.Options.IdleTimeout),
			MaxStreamDuration: maxStreamDuration,
		},
		HttpProtocolOptions: http1ProtocolOptions,
		RequestTimeout:      durationpb.New(cfg.Options.ReadTimeout),
		Tracing: &envoy_http_connection_manager.HttpConnectionManager_Tracing{
			RandomSampling: &envoy_type_v3.Percent{Value: cfg.Options.TracingSampleRate * 100},
			Provider:       tracingProvider,
		},
		// See https://www.envoyproxy.io/docs/envoy/latest/configuration/http/http_conn_man/headers#x-forwarded-for
		UseRemoteAddress:  &wrappers.BoolValue{Value: true},
		SkipXffAppend:     cfg.Options.SkipXffAppend,
		XffNumTrustedHops: cfg.Options.XffNumTrustedHops,
		LocalReplyConfig:  b.buildLocalReplyConfig(cfg.Options, false),
	}

	if fullyStatic {
		routeConfiguration, err := b.buildMainRouteConfiguration(ctx, cfg)
		if err != nil {
			return nil, err
		}
		mgr.RouteSpecifier = &envoy_http_connection_manager.HttpConnectionManager_RouteConfig{
			RouteConfig: routeConfiguration,
		}
	} else {
		mgr.RouteSpecifier = &envoy_http_connection_manager.HttpConnectionManager_Rds{
			Rds: &envoy_http_connection_manager.Rds{
				ConfigSource: &envoy_config_core_v3.ConfigSource{
					ResourceApiVersion:    envoy_config_core_v3.ApiVersion_V3,
					ConfigSourceSpecifier: &envoy_config_core_v3.ConfigSource_Ads{},
				},
				RouteConfigName: "main",
			},
		}
	}

	return HTTPConnectionManagerFilter(mgr), nil
}

func (b *Builder) buildMetricsHTTPConnectionManagerFilter() (*envoy_config_listener_v3.Filter, error) {
	rc, err := b.buildRouteConfiguration("metrics", []*envoy_config_route_v3.VirtualHost{{
		Name:    "metrics",
		Domains: []string{"*"},
		Routes: []*envoy_config_route_v3.Route{
			{
				Name: "envoy-metrics",
				Match: &envoy_config_route_v3.RouteMatch{
					PathSpecifier: &envoy_config_route_v3.RouteMatch_Prefix{Prefix: metrics.EnvoyMetricsPath},
				},
				Action: &envoy_config_route_v3.Route_Route{
					Route: &envoy_config_route_v3.RouteAction{
						ClusterSpecifier: &envoy_config_route_v3.RouteAction_Cluster{
							Cluster: envoyAdminClusterName,
						},
						PrefixRewrite: "/stats/prometheus",
					},
				},
			},
			{
				Name: "metrics",
				Match: &envoy_config_route_v3.RouteMatch{
					PathSpecifier: &envoy_config_route_v3.RouteMatch_Prefix{Prefix: "/"},
				},
				Action: &envoy_config_route_v3.Route_Route{
					Route: &envoy_config_route_v3.RouteAction{
						ClusterSpecifier: &envoy_config_route_v3.RouteAction_Cluster{
							Cluster: "pomerium-control-plane-metrics",
						},
					},
				},
			},
		},
	}})
	if err != nil {
		return nil, err
	}

	return HTTPConnectionManagerFilter(&envoy_http_connection_manager.HttpConnectionManager{
		CodecType:  envoy_http_connection_manager.HttpConnectionManager_AUTO,
		StatPrefix: "metrics",
		RouteSpecifier: &envoy_http_connection_manager.HttpConnectionManager_RouteConfig{
			RouteConfig: rc,
		},
		HttpFilters: []*envoy_http_connection_manager.HttpFilter{
			HTTPRouterFilter(),
		},
	}), nil
}

func (b *Builder) buildGRPCListener(ctx context.Context, cfg *config.Config) (*envoy_config_listener_v3.Listener, error) {
	filter, err := b.buildGRPCHTTPConnectionManagerFilter()
	if err != nil {
		return nil, err
	}

	li := newEnvoyListener("grpc-ingress")
	if cfg.Options.GetGRPCInsecure() {
		li.Address = buildAddress(cfg.Options.GetGRPCAddr(), 80)
		li.FilterChains = []*envoy_config_listener_v3.FilterChain{{
			Filters: []*envoy_config_listener_v3.Filter{
				filter,
			},
		}}
	} else {
		li.Address = buildAddress(cfg.Options.GetGRPCAddr(), 443)
		li.ListenerFilters = []*envoy_config_listener_v3.ListenerFilter{
			TLSInspectorFilter(),
		}

		allCertificates, err := getAllCertificates(cfg)
		if err != nil {
			return nil, err
		}

		sock, err := b.buildTLSSocket(ctx, cfg, allCertificates)
		if err != nil {
			return nil, fmt.Errorf("error building TLS socket: %w", err)
		}

		filterChain := &envoy_config_listener_v3.FilterChain{
			Filters:         []*envoy_config_listener_v3.Filter{filter},
			TransportSocket: sock,
		}
		li.FilterChains = append(li.FilterChains, filterChain)
	}
	return li, nil
}

func (b *Builder) buildGRPCHTTPConnectionManagerFilter() (*envoy_config_listener_v3.Filter, error) {
	allow := []string{
		"envoy.service.auth.v3.Authorization",
		"databroker.DataBrokerService",
		"registry.Registry",
		"grpc.health.v1.Health",
	}
	routes := make([]*envoy_config_route_v3.Route, 0, len(allow))
	for _, svc := range allow {
		routes = append(routes, &envoy_config_route_v3.Route{
			Name: "grpc",
			Match: &envoy_config_route_v3.RouteMatch{
				PathSpecifier: &envoy_config_route_v3.RouteMatch_Prefix{Prefix: fmt.Sprintf("/%s/", svc)},
				Grpc:          &envoy_config_route_v3.RouteMatch_GrpcRouteMatchOptions{},
			},
			Action: &envoy_config_route_v3.Route_Route{
				Route: &envoy_config_route_v3.RouteAction{
					ClusterSpecifier: &envoy_config_route_v3.RouteAction_Cluster{
						Cluster: "pomerium-control-plane-grpc",
					},
					// disable the timeout to support grpc streaming
					Timeout: &durationpb.Duration{
						Seconds: 0,
					},
					IdleTimeout: &durationpb.Duration{
						Seconds: 0,
					},
				},
			},
		})
	}
	rc, err := b.buildRouteConfiguration("grpc", []*envoy_config_route_v3.VirtualHost{{
		Name:    "grpc",
		Domains: []string{"*"},
		Routes:  routes,
	}})
	if err != nil {
		return nil, err
	}

	return HTTPConnectionManagerFilter(&envoy_http_connection_manager.HttpConnectionManager{
		CodecType:  envoy_http_connection_manager.HttpConnectionManager_AUTO,
		StatPrefix: "grpc_ingress",
		// limit request first byte to last byte time
		RequestTimeout: &durationpb.Duration{
			Seconds: 15,
		},
		RouteSpecifier: &envoy_http_connection_manager.HttpConnectionManager_RouteConfig{
			RouteConfig: rc,
		},
		HttpFilters: []*envoy_http_connection_manager.HttpFilter{
			HTTPRouterFilter(),
		},
	}), nil
}

func (b *Builder) buildRouteConfiguration(name string, virtualHosts []*envoy_config_route_v3.VirtualHost) (*envoy_config_route_v3.RouteConfiguration, error) {
	return &envoy_config_route_v3.RouteConfiguration{
		Name:         name,
		VirtualHosts: virtualHosts,
		// disable cluster validation since the order of LDS/CDS updates isn't guaranteed
		ValidateClusters: &wrappers.BoolValue{Value: false},
	}, nil
}

func (b *Builder) buildDownstreamTLSContextMulti(
	ctx context.Context,
	cfg *config.Config,
	certs []tls.Certificate) (
	*envoy_extensions_transport_sockets_tls_v3.DownstreamTlsContext,
	error,
) {
	envoyCerts := make([]*envoy_extensions_transport_sockets_tls_v3.TlsCertificate, 0, len(certs))
	for i := range certs {
		cert := &certs[i]
		if err := validateCertificate(cert); err != nil {
			return nil, fmt.Errorf("invalid certificate for domain %s: %w", cert.Leaf.Subject.CommonName, err)
		}
		envoyCert := b.envoyTLSCertificateFromGoTLSCertificate(ctx, cert)
		envoyCerts = append(envoyCerts, envoyCert)
	}
	return &envoy_extensions_transport_sockets_tls_v3.DownstreamTlsContext{
		CommonTlsContext: &envoy_extensions_transport_sockets_tls_v3.CommonTlsContext{
			TlsParams:             tlsParams,
			TlsCertificates:       envoyCerts,
			AlpnProtocols:         getALPNProtos(cfg.Options),
			ValidationContextType: b.buildDownstreamValidationContext(ctx, cfg),
		},
	}, nil
}

func getALPNProtos(opts *config.Options) []string {
	switch opts.GetCodecType() {
	case config.CodecTypeHTTP1:
		return []string{"http/1.1"}
	case config.CodecTypeHTTP2:
		return []string{"h2"}
	default:
		return []string{"h2", "http/1.1"}
	}
}

func (b *Builder) buildDownstreamValidationContext(
	ctx context.Context,
	cfg *config.Config,
) *envoy_extensions_transport_sockets_tls_v3.CommonTlsContext_ValidationContext {
	// trusted_ca is left blank because we verify the client certificate in the authorize service
	vc := &envoy_extensions_transport_sockets_tls_v3.CommonTlsContext_ValidationContext{
		ValidationContext: &envoy_extensions_transport_sockets_tls_v3.CertificateValidationContext{
			TrustChainVerification: envoy_extensions_transport_sockets_tls_v3.CertificateValidationContext_ACCEPT_UNTRUSTED,
		},
	}

	if cfg.Options.ClientCRL != "" {
		bs, err := base64.StdEncoding.DecodeString(cfg.Options.ClientCRL)
		if err != nil {
			log.Error(ctx).Err(err).Msg("invalid client CRL")
		} else {
			vc.ValidationContext.Crl = b.filemgr.BytesDataSource("client-crl.pem", bs)
		}
	} else if cfg.Options.ClientCRLFile != "" {
		vc.ValidationContext.Crl = b.filemgr.FileDataSource(cfg.Options.ClientCRLFile)
	}

	return vc
}

func getAllRouteableHosts(options *config.Options, addr string) ([]string, error) {
	allHosts := sets.NewSorted[string]()

	if addr == options.Addr {
		hosts, err := options.GetAllRouteableHTTPHosts()
		if err != nil {
			return nil, err
		}
		allHosts.Add(hosts...)
	}

	if addr == options.GetGRPCAddr() {
		hosts, err := options.GetAllRouteableGRPCHosts()
		if err != nil {
			return nil, err
		}
		allHosts.Add(hosts...)
	}

	return allHosts.ToSlice(), nil
}

func getAllServerNames(cfg *config.Config, addr string) ([]string, error) {
	serverNames := sets.NewSorted[string]()
	serverNames.Add("*")

	certs, err := cfg.AllCertificates()
	if err != nil {
		return nil, err
	}
	for i := range certs {
		serverNames.Add(cryptutil.GetCertificateServerNames(&certs[i])...)
	}

	if addr == cfg.Options.Addr {
		sns, err := cfg.Options.GetAllRouteableHTTPServerNames()
		if err != nil {
			return nil, err
		}
		serverNames.Add(sns...)
	}

	if addr == cfg.Options.GetGRPCAddr() {
		sns, err := cfg.Options.GetAllRouteableGRPCServerNames()
		if err != nil {
			return nil, err
		}
		serverNames.Add(sns...)
	}

	return serverNames.ToSlice(), nil
}

func urlsMatchHost(urls []*url.URL, host string) bool {
	for _, u := range urls {
		if urlMatchesHost(u, host) {
			return true
		}
	}
	return false
}

func urlMatchesHost(u *url.URL, host string) bool {
	for _, h := range urlutil.GetDomainsForURL(u) {
		if h == host {
			return true
		}
	}
	return false
}

// newEnvoyListener creates envoy listener with certain default values
func newEnvoyListener(name string) *envoy_config_listener_v3.Listener {
	return &envoy_config_listener_v3.Listener{
		Name:                          name,
		PerConnectionBufferLimitBytes: wrapperspb.UInt32(listenerBufferLimit),
	}
}<|MERGE_RESOLUTION|>--- conflicted
+++ resolved
@@ -266,64 +266,6 @@
 	cfg *config.Config,
 	fullyStatic bool,
 ) (*envoy_config_listener_v3.Filter, error) {
-<<<<<<< HEAD
-	authorizeURLs, err := options.GetInternalAuthorizeURLs()
-	if err != nil {
-		return nil, err
-	}
-
-	dataBrokerURLs, err := options.GetInternalDataBrokerURLs()
-	if err != nil {
-		return nil, err
-	}
-
-	allHosts, err := getAllRouteableHosts(options, options.Addr)
-	if err != nil {
-		return nil, err
-	}
-
-	var virtualHosts []*envoy_config_route_v3.VirtualHost
-	for _, host := range allHosts {
-		requireStrictTransportSecurity := cryptutil.HasCertificateForServerName(certs, host)
-		vh, err := b.buildVirtualHost(options, host, host, requireStrictTransportSecurity)
-		if err != nil {
-			return nil, err
-		}
-
-		if options.Addr == options.GetGRPCAddr() {
-			// if this is a gRPC service domain and we're supposed to handle that, add those routes
-			if (config.IsAuthorize(options.Services) && urlsMatchHost(authorizeURLs, host)) ||
-				(config.IsDataBroker(options.Services) && urlsMatchHost(dataBrokerURLs, host)) {
-				rs, err := b.buildGRPCRoutes()
-				if err != nil {
-					return nil, err
-				}
-				vh.Routes = append(vh.Routes, rs...)
-			}
-		}
-
-		// if we're the proxy, add all the policy routes
-		if config.IsProxy(options.Services) {
-			rs, err := b.buildPolicyRoutes(options, host, requireStrictTransportSecurity)
-			if err != nil {
-				return nil, err
-			}
-			vh.Routes = append(vh.Routes, rs...)
-		}
-
-		if len(vh.Routes) > 0 {
-			virtualHosts = append(virtualHosts, vh)
-		}
-	}
-
-	vh, err := b.buildVirtualHost(options, "catch-all", "*", false)
-	if err != nil {
-		return nil, err
-	}
-	virtualHosts = append(virtualHosts, vh)
-
-=======
->>>>>>> b7d84646
 	var grpcClientTimeout *durationpb.Duration
 	if cfg.Options.GRPCClientTimeout != 0 {
 		grpcClientTimeout = durationpb.New(cfg.Options.GRPCClientTimeout)
