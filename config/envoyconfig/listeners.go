--- conflicted
+++ resolved
@@ -4,23 +4,7 @@
 	"context"
 	"runtime"
 
-<<<<<<< HEAD
-	envoy_config_accesslog_v3 "github.com/envoyproxy/go-control-plane/envoy/config/accesslog/v3"
-	envoy_config_common_mutation_rules_v3 "github.com/envoyproxy/go-control-plane/envoy/config/common/mutation_rules/v3"
-	envoy_config_core_v3 "github.com/envoyproxy/go-control-plane/envoy/config/core/v3"
 	envoy_config_listener_v3 "github.com/envoyproxy/go-control-plane/envoy/config/listener/v3"
-	envoy_config_route_v3 "github.com/envoyproxy/go-control-plane/envoy/config/route/v3"
-	envoy_extensions_access_loggers_grpc_v3 "github.com/envoyproxy/go-control-plane/envoy/extensions/access_loggers/grpc/v3"
-	envoy_extensions_filters_http_header_mutation_v3 "github.com/envoyproxy/go-control-plane/envoy/extensions/filters/http/header_mutation/v3"
-	envoy_http_connection_manager "github.com/envoyproxy/go-control-plane/envoy/extensions/filters/network/http_connection_manager/v3"
-	envoy_extensions_transport_sockets_quic_v3 "github.com/envoyproxy/go-control-plane/envoy/extensions/transport_sockets/quic/v3"
-	envoy_extensions_transport_sockets_tls_v3 "github.com/envoyproxy/go-control-plane/envoy/extensions/transport_sockets/tls/v3"
-	envoy_type_v3 "github.com/envoyproxy/go-control-plane/envoy/type/v3"
-	"github.com/hashicorp/go-set/v3"
-	"google.golang.org/protobuf/types/known/durationpb"
-=======
-	envoy_config_listener_v3 "github.com/envoyproxy/go-control-plane/envoy/config/listener/v3"
->>>>>>> 20a9be89
 	"google.golang.org/protobuf/types/known/wrapperspb"
 
 	"github.com/pomerium/pomerium/config"
@@ -89,684 +73,8 @@
 	return listeners, nil
 }
 
-<<<<<<< HEAD
-func getAllCertificates(cfg *config.Config) ([]tls.Certificate, error) {
-	allCertificates, err := cfg.AllCertificates()
-	if err != nil {
-		return nil, fmt.Errorf("error collecting all certificates: %w", err)
-	}
-
-	wc, err := cfg.GenerateCatchAllCertificate()
-	if err != nil {
-		return nil, fmt.Errorf("error getting wildcard certificate: %w", err)
-	}
-
-	return append(allCertificates, *wc), nil
-}
-
-func (b *Builder) buildQuicDownstreamTransportSocket(ctx context.Context, cfg *config.Config, certs []tls.Certificate) (*envoy_config_core_v3.TransportSocket, error) {
-	tlsContext, err := b.buildDownstreamTLSContextMulti(ctx, cfg, certs)
-	if err != nil {
-		return nil, err
-	}
-
-	tlsContext.CommonTlsContext.AlpnProtocols = nil
-
-	return &envoy_config_core_v3.TransportSocket{
-		Name: "envoy.transport_sockets.quic",
-		ConfigType: &envoy_config_core_v3.TransportSocket_TypedConfig{
-			TypedConfig: marshalAny(&envoy_extensions_transport_sockets_quic_v3.QuicDownstreamTransport{
-				DownstreamTlsContext: tlsContext,
-			}),
-		},
-	}, nil
-}
-
-func (b *Builder) buildTLSSocket(ctx context.Context, cfg *config.Config, certs []tls.Certificate) (*envoy_config_core_v3.TransportSocket, error) {
-	tlsContext, err := b.buildDownstreamTLSContextMulti(ctx, cfg, certs)
-	if err != nil {
-		return nil, err
-	}
-	return &envoy_config_core_v3.TransportSocket{
-		Name: "tls",
-		ConfigType: &envoy_config_core_v3.TransportSocket_TypedConfig{
-			TypedConfig: marshalAny(tlsContext),
-		},
-	}, nil
-}
-
-func listenerAccessLog() []*envoy_config_accesslog_v3.AccessLog {
-	cc := &envoy_extensions_access_loggers_grpc_v3.CommonGrpcAccessLogConfig{
-		LogName: "ingress-http-listener",
-		GrpcService: &envoy_config_core_v3.GrpcService{
-			TargetSpecifier: &envoy_config_core_v3.GrpcService_EnvoyGrpc_{
-				EnvoyGrpc: &envoy_config_core_v3.GrpcService_EnvoyGrpc{
-					ClusterName: "pomerium-control-plane-grpc",
-				},
-			},
-		},
-		TransportApiVersion: envoy_config_core_v3.ApiVersion_V3,
-	}
-	tcp := marshalAny(
-		&envoy_extensions_access_loggers_grpc_v3.TcpGrpcAccessLogConfig{CommonConfig: cc})
-	return []*envoy_config_accesslog_v3.AccessLog{
-		{
-			Name:       "envoy.access_loggers.tcp_grpc",
-			ConfigType: &envoy_config_accesslog_v3.AccessLog_TypedConfig{TypedConfig: tcp},
-		},
-	}
-}
-
-func (b *Builder) buildMainListener(
-	ctx context.Context,
-	cfg *config.Config,
-	fullyStatic bool,
-	useQuic bool,
-) (*envoy_config_listener_v3.Listener, error) {
-	filter, err := b.buildMainHTTPConnectionManagerFilter(ctx, cfg, fullyStatic, useQuic)
-	if err != nil {
-		return nil, err
-	}
-	filterChain := &envoy_config_listener_v3.FilterChain{
-		Filters: []*envoy_config_listener_v3.Filter{filter},
-	}
-
-	name := "http-ingress"
-	if useQuic {
-		name = "quic-ingress"
-	}
-
-	li := newEnvoyListener(name)
-	if cfg.Options.UseProxyProtocol {
-		li.ListenerFilters = append(li.ListenerFilters, ProxyProtocolFilter())
-	}
-
-	if cfg.Options.DownstreamMTLS.Enforcement == config.MTLSEnforcementRejectConnection {
-		li.AccessLog = listenerAccessLog()
-	}
-
-	if useQuic {
-		li.Address = buildUDPAddress(cfg.Options.Addr, 443)
-		li.UdpListenerConfig = &envoy_config_listener_v3.UdpListenerConfig{
-			QuicOptions: &envoy_config_listener_v3.QuicProtocolOptions{},
-			DownstreamSocketConfig: &envoy_config_core_v3.UdpSocketConfig{
-				PreferGro: &wrapperspb.BoolValue{Value: true},
-			},
-		}
-
-		allCertificates, err := getAllCertificates(cfg)
-		if err != nil {
-			return nil, err
-		}
-
-		sock, err := b.buildQuicDownstreamTransportSocket(ctx, cfg, allCertificates)
-		if err != nil {
-			return nil, fmt.Errorf("error buildign quic socket: %w", err)
-		}
-		filterChain.TransportSocket = sock
-	} else if cfg.Options.InsecureServer {
-		li.Address = buildTCPAddress(cfg.Options.Addr, 80)
-	} else {
-		li.Address = buildTCPAddress(cfg.Options.Addr, 443)
-		li.ListenerFilters = append(li.ListenerFilters, TLSInspectorFilter())
-		li.FilterChains = append(li.FilterChains, b.buildACMETLSALPNFilterChain())
-
-		allCertificates, err := getAllCertificates(cfg)
-		if err != nil {
-			return nil, err
-		}
-
-		sock, err := b.buildTLSSocket(ctx, cfg, allCertificates)
-		if err != nil {
-			return nil, fmt.Errorf("error building TLS socket: %w", err)
-		}
-		filterChain.TransportSocket = sock
-	}
-
-	li.FilterChains = append(li.FilterChains, filterChain)
-
-	return li, nil
-}
-
-func (b *Builder) buildMetricsListener(cfg *config.Config) (*envoy_config_listener_v3.Listener, error) {
-	filter, err := b.buildMetricsHTTPConnectionManagerFilter()
-	if err != nil {
-		return nil, err
-	}
-
-	filterChain := &envoy_config_listener_v3.FilterChain{
-		Filters: []*envoy_config_listener_v3.Filter{
-			filter,
-		},
-	}
-
-	cert, err := cfg.Options.GetMetricsCertificate()
-	if err != nil {
-		return nil, err
-	}
-	if cert != nil {
-		dtc := &envoy_extensions_transport_sockets_tls_v3.DownstreamTlsContext{
-			CommonTlsContext: &envoy_extensions_transport_sockets_tls_v3.CommonTlsContext{
-				TlsParams: tlsDownstreamParams,
-				TlsCertificates: []*envoy_extensions_transport_sockets_tls_v3.TlsCertificate{
-					b.envoyTLSCertificateFromGoTLSCertificate(context.TODO(), cert),
-				},
-				AlpnProtocols: []string{"h2", "http/1.1"},
-			},
-		}
-
-		if cfg.Options.MetricsClientCA != "" {
-			bs, err := base64.StdEncoding.DecodeString(cfg.Options.MetricsClientCA)
-			if err != nil {
-				return nil, fmt.Errorf("xds: invalid metrics_client_ca: %w", err)
-			}
-
-			dtc.RequireClientCertificate = wrapperspb.Bool(true)
-			dtc.CommonTlsContext.ValidationContextType = &envoy_extensions_transport_sockets_tls_v3.CommonTlsContext_ValidationContext{
-				ValidationContext: &envoy_extensions_transport_sockets_tls_v3.CertificateValidationContext{
-					TrustChainVerification: envoy_extensions_transport_sockets_tls_v3.CertificateValidationContext_VERIFY_TRUST_CHAIN,
-					TrustedCa:              b.filemgr.BytesDataSource("metrics_client_ca.pem", bs),
-				},
-			}
-		} else if cfg.Options.MetricsClientCAFile != "" {
-			dtc.RequireClientCertificate = wrapperspb.Bool(true)
-			dtc.CommonTlsContext.ValidationContextType = &envoy_extensions_transport_sockets_tls_v3.CommonTlsContext_ValidationContext{
-				ValidationContext: &envoy_extensions_transport_sockets_tls_v3.CertificateValidationContext{
-					TrustChainVerification: envoy_extensions_transport_sockets_tls_v3.CertificateValidationContext_VERIFY_TRUST_CHAIN,
-					TrustedCa:              b.filemgr.FileDataSource(cfg.Options.MetricsClientCAFile),
-				},
-			}
-		}
-
-		tc := marshalAny(dtc)
-		filterChain.TransportSocket = &envoy_config_core_v3.TransportSocket{
-			Name: "tls",
-			ConfigType: &envoy_config_core_v3.TransportSocket_TypedConfig{
-				TypedConfig: tc,
-			},
-		}
-	}
-
-	// we ignore the host part of the address, only binding to
-	host, port, err := net.SplitHostPort(cfg.Options.MetricsAddr)
-	if err != nil {
-		return nil, fmt.Errorf("metrics_addr %s: %w", cfg.Options.MetricsAddr, err)
-	}
-	if port == "" {
-		return nil, fmt.Errorf("metrics_addr %s: port is required", cfg.Options.MetricsAddr)
-	}
-	// unless an explicit IP address was provided, and bind to all interfaces if hostname was provided
-	if net.ParseIP(host) == nil {
-		host = ""
-	}
-
-	addr := buildTCPAddress(net.JoinHostPort(host, port), 9902)
-	li := newEnvoyListener(fmt.Sprintf("metrics-ingress-%d", hashutil.MustHash(addr)))
-	li.Address = addr
-	li.FilterChains = []*envoy_config_listener_v3.FilterChain{filterChain}
-	return li, nil
-}
-
-func (b *Builder) buildMainHTTPConnectionManagerFilter(
-	ctx context.Context,
-	cfg *config.Config,
-	fullyStatic bool,
-	useQuic bool,
-) (*envoy_config_listener_v3.Filter, error) {
-	var grpcClientTimeout *durationpb.Duration
-	if cfg.Options.GRPCClientTimeout != 0 {
-		grpcClientTimeout = durationpb.New(cfg.Options.GRPCClientTimeout)
-	} else {
-		grpcClientTimeout = durationpb.New(30 * time.Second)
-	}
-
-	filters := []*envoy_http_connection_manager.HttpFilter{
-		LuaFilter(luascripts.RemoveImpersonateHeaders),
-		LuaFilter(luascripts.SetClientCertificateMetadata),
-		ExtAuthzFilter(grpcClientTimeout),
-		LuaFilter(luascripts.ExtAuthzSetCookie),
-		LuaFilter(luascripts.CleanUpstream),
-		LuaFilter(luascripts.RewriteHeaders),
-	}
-
-	// if we support http3 and this is the non-quic listener, add an alt-svc header indicating h3 is available
-	if !useQuic && cfg.Options.CodecType == config.CodecTypeHTTP3 {
-		listenAddr := buildUDPAddress(cfg.Options.Addr, 443)
-		listenPort := listenAddr.GetSocketAddress().GetPortValue()
-		filters = append(filters, HTTPHeaderMutationsFilter(&envoy_extensions_filters_http_header_mutation_v3.HeaderMutation{
-			Mutations: &envoy_extensions_filters_http_header_mutation_v3.Mutations{
-				ResponseMutations: []*envoy_config_common_mutation_rules_v3.HeaderMutation{{
-					Action: &envoy_config_common_mutation_rules_v3.HeaderMutation_Append{
-						Append: &envoy_config_core_v3.HeaderValueOption{
-							Header: &envoy_config_core_v3.HeaderValue{
-								Key:   "alt-svc",
-								Value: fmt.Sprintf(`h3=":%d"; ma=86400`, listenPort),
-							},
-						},
-					},
-				}},
-			},
-		}))
-	}
-
-	filters = append(filters, HTTPRouterFilter())
-
-	var maxStreamDuration *durationpb.Duration
-	if cfg.Options.WriteTimeout > 0 {
-		maxStreamDuration = durationpb.New(cfg.Options.WriteTimeout)
-	}
-
-	tracingProvider, err := buildTracingHTTP(cfg.Options)
-	if err != nil {
-		return nil, err
-	}
-
-	localReply, err := b.buildLocalReplyConfig(cfg.Options)
-	if err != nil {
-		return nil, err
-	}
-
-	mgr := &envoy_http_connection_manager.HttpConnectionManager{
-		AlwaysSetRequestIdInResponse: true,
-		StatPrefix:                   "ingress",
-		HttpFilters:                  filters,
-		AccessLog:                    buildAccessLogs(cfg.Options),
-		CommonHttpProtocolOptions: &envoy_config_core_v3.HttpProtocolOptions{
-			IdleTimeout:       durationpb.New(cfg.Options.IdleTimeout),
-			MaxStreamDuration: maxStreamDuration,
-		},
-		HttpProtocolOptions: http1ProtocolOptions,
-		RequestTimeout:      durationpb.New(cfg.Options.ReadTimeout),
-		Tracing: &envoy_http_connection_manager.HttpConnectionManager_Tracing{
-			RandomSampling: &envoy_type_v3.Percent{Value: cfg.Options.TracingSampleRate * 100},
-			Provider:       tracingProvider,
-		},
-		// See https://www.envoyproxy.io/docs/envoy/latest/configuration/http/http_conn_man/headers#x-forwarded-for
-		UseRemoteAddress:  &wrapperspb.BoolValue{Value: true},
-		SkipXffAppend:     cfg.Options.SkipXffAppend,
-		XffNumTrustedHops: cfg.Options.XffNumTrustedHops,
-		LocalReplyConfig:  localReply,
-		NormalizePath:     wrapperspb.Bool(true),
-	}
-
-	if useQuic {
-		mgr.CodecType = envoy_http_connection_manager.HttpConnectionManager_HTTP3
-		mgr.Http3ProtocolOptions = &envoy_config_core_v3.Http3ProtocolOptions{}
-	} else if cfg.Options.GetCodecType() == config.CodecTypeHTTP3 {
-		mgr.CodecType = envoy_http_connection_manager.HttpConnectionManager_AUTO
-		mgr.Http3ProtocolOptions = &envoy_config_core_v3.Http3ProtocolOptions{}
-	} else {
-		mgr.CodecType = cfg.Options.GetCodecType().ToEnvoy()
-	}
-
-	if fullyStatic {
-		rc, err := b.buildMainRouteConfiguration(ctx, cfg)
-		if err != nil {
-			return nil, fmt.Errorf("error building route configurations: %w", err)
-		}
-		mgr.RouteSpecifier = &envoy_http_connection_manager.HttpConnectionManager_RouteConfig{
-			RouteConfig: rc,
-		}
-	} else {
-		mgr.RouteSpecifier = &envoy_http_connection_manager.HttpConnectionManager_Rds{
-			Rds: &envoy_http_connection_manager.Rds{
-				ConfigSource: &envoy_config_core_v3.ConfigSource{
-					ResourceApiVersion:    envoy_config_core_v3.ApiVersion_V3,
-					ConfigSourceSpecifier: &envoy_config_core_v3.ConfigSource_Ads{},
-				},
-				RouteConfigName: mainRouteConfigurationName,
-			},
-		}
-	}
-
-	return HTTPConnectionManagerFilter(mgr), nil
-}
-
-func (b *Builder) buildMetricsHTTPConnectionManagerFilter() (*envoy_config_listener_v3.Filter, error) {
-	rc, err := b.buildRouteConfiguration("metrics", []*envoy_config_route_v3.VirtualHost{{
-		Name:    "metrics",
-		Domains: []string{"*"},
-		Routes: []*envoy_config_route_v3.Route{
-			{
-				Name: "envoy-metrics",
-				Match: &envoy_config_route_v3.RouteMatch{
-					PathSpecifier: &envoy_config_route_v3.RouteMatch_Prefix{Prefix: metrics.EnvoyMetricsPath},
-				},
-				Action: &envoy_config_route_v3.Route_Route{
-					Route: &envoy_config_route_v3.RouteAction{
-						ClusterSpecifier: &envoy_config_route_v3.RouteAction_Cluster{
-							Cluster: envoyAdminClusterName,
-						},
-						PrefixRewrite: "/stats/prometheus",
-					},
-				},
-			},
-			{
-				Name: "metrics",
-				Match: &envoy_config_route_v3.RouteMatch{
-					PathSpecifier: &envoy_config_route_v3.RouteMatch_Prefix{Prefix: "/"},
-				},
-				Action: &envoy_config_route_v3.Route_Route{
-					Route: &envoy_config_route_v3.RouteAction{
-						ClusterSpecifier: &envoy_config_route_v3.RouteAction_Cluster{
-							Cluster: "pomerium-control-plane-metrics",
-						},
-					},
-				},
-			},
-		},
-	}})
-	if err != nil {
-		return nil, err
-	}
-
-	return HTTPConnectionManagerFilter(&envoy_http_connection_manager.HttpConnectionManager{
-		CodecType:  envoy_http_connection_manager.HttpConnectionManager_AUTO,
-		StatPrefix: "metrics",
-		RouteSpecifier: &envoy_http_connection_manager.HttpConnectionManager_RouteConfig{
-			RouteConfig: rc,
-		},
-		HttpFilters: []*envoy_http_connection_manager.HttpFilter{
-			HTTPRouterFilter(),
-		},
-	}), nil
-}
-
-func (b *Builder) buildGRPCListener(ctx context.Context, cfg *config.Config) (*envoy_config_listener_v3.Listener, error) {
-	filter, err := b.buildGRPCHTTPConnectionManagerFilter()
-	if err != nil {
-		return nil, err
-	}
-
-	filterChain := envoy_config_listener_v3.FilterChain{
-		Filters: []*envoy_config_listener_v3.Filter{filter},
-	}
-
-	li := newEnvoyListener("grpc-ingress")
-	li.FilterChains = []*envoy_config_listener_v3.FilterChain{&filterChain}
-
-	if cfg.Options.GetGRPCInsecure() {
-		li.Address = buildTCPAddress(cfg.Options.GetGRPCAddr(), 80)
-		return li, nil
-	}
-
-	li.Address = buildTCPAddress(cfg.Options.GetGRPCAddr(), 443)
-	li.ListenerFilters = []*envoy_config_listener_v3.ListenerFilter{
-		TLSInspectorFilter(),
-	}
-
-	allCertificates, err := getAllCertificates(cfg)
-	if err != nil {
-		return nil, err
-	}
-	envoyCerts, err := b.envoyCertificates(ctx, allCertificates)
-	if err != nil {
-		return nil, err
-	}
-	tlsContext := &envoy_extensions_transport_sockets_tls_v3.DownstreamTlsContext{
-		CommonTlsContext: &envoy_extensions_transport_sockets_tls_v3.CommonTlsContext{
-			TlsParams:       tlsDownstreamParams,
-			TlsCertificates: envoyCerts,
-			AlpnProtocols:   []string{"h2"}, // gRPC requires HTTP/2
-		},
-	}
-	filterChain.TransportSocket = &envoy_config_core_v3.TransportSocket{
-		Name: "tls",
-		ConfigType: &envoy_config_core_v3.TransportSocket_TypedConfig{
-			TypedConfig: marshalAny(tlsContext),
-		},
-	}
-	return li, nil
-}
-
-func (b *Builder) buildGRPCHTTPConnectionManagerFilter() (*envoy_config_listener_v3.Filter, error) {
-	allow := []string{
-		"envoy.service.auth.v3.Authorization",
-		"databroker.DataBrokerService",
-		"registry.Registry",
-		"grpc.health.v1.Health",
-	}
-	routes := make([]*envoy_config_route_v3.Route, 0, len(allow))
-	for _, svc := range allow {
-		routes = append(routes, &envoy_config_route_v3.Route{
-			Name: "grpc",
-			Match: &envoy_config_route_v3.RouteMatch{
-				PathSpecifier: &envoy_config_route_v3.RouteMatch_Prefix{Prefix: fmt.Sprintf("/%s/", svc)},
-				Grpc:          &envoy_config_route_v3.RouteMatch_GrpcRouteMatchOptions{},
-			},
-			Action: &envoy_config_route_v3.Route_Route{
-				Route: &envoy_config_route_v3.RouteAction{
-					ClusterSpecifier: &envoy_config_route_v3.RouteAction_Cluster{
-						Cluster: "pomerium-control-plane-grpc",
-					},
-					// disable the timeout to support grpc streaming
-					Timeout: &durationpb.Duration{
-						Seconds: 0,
-					},
-					IdleTimeout: &durationpb.Duration{
-						Seconds: 0,
-					},
-				},
-			},
-		})
-	}
-	rc, err := b.buildRouteConfiguration("grpc", []*envoy_config_route_v3.VirtualHost{{
-		Name:    "grpc",
-		Domains: []string{"*"},
-		Routes:  routes,
-	}})
-	if err != nil {
-		return nil, err
-	}
-
-	return HTTPConnectionManagerFilter(&envoy_http_connection_manager.HttpConnectionManager{
-		CodecType:  envoy_http_connection_manager.HttpConnectionManager_AUTO,
-		StatPrefix: "grpc_ingress",
-		// limit request first byte to last byte time
-		RequestTimeout: &durationpb.Duration{
-			Seconds: 15,
-		},
-		RouteSpecifier: &envoy_http_connection_manager.HttpConnectionManager_RouteConfig{
-			RouteConfig: rc,
-		},
-		HttpFilters: []*envoy_http_connection_manager.HttpFilter{
-			HTTPRouterFilter(),
-		},
-	}), nil
-}
-
-func (b *Builder) buildRouteConfiguration(name string, virtualHosts []*envoy_config_route_v3.VirtualHost) (*envoy_config_route_v3.RouteConfiguration, error) {
-	return &envoy_config_route_v3.RouteConfiguration{
-		Name:         name,
-		VirtualHosts: virtualHosts,
-		// disable cluster validation since the order of LDS/CDS updates isn't guaranteed
-		ValidateClusters: &wrapperspb.BoolValue{Value: false},
-	}, nil
-}
-
-func (b *Builder) envoyCertificates(ctx context.Context, certs []tls.Certificate) (
-	[]*envoy_extensions_transport_sockets_tls_v3.TlsCertificate, error,
-) {
-	envoyCerts := make([]*envoy_extensions_transport_sockets_tls_v3.TlsCertificate, 0, len(certs))
-	for i := range certs {
-		cert := &certs[i]
-		if err := validateCertificate(cert); err != nil {
-			return nil, fmt.Errorf("invalid certificate for domain %s: %w",
-				cert.Leaf.Subject.CommonName, err)
-		}
-		envoyCert := b.envoyTLSCertificateFromGoTLSCertificate(ctx, cert)
-		envoyCerts = append(envoyCerts, envoyCert)
-	}
-	return envoyCerts, nil
-}
-
-func (b *Builder) buildDownstreamTLSContextMulti(
-	ctx context.Context,
-	cfg *config.Config,
-	certs []tls.Certificate,
-) (
-	*envoy_extensions_transport_sockets_tls_v3.DownstreamTlsContext,
-	error,
-) {
-	envoyCerts, err := b.envoyCertificates(ctx, certs)
-	if err != nil {
-		return nil, err
-	}
-	dtc := &envoy_extensions_transport_sockets_tls_v3.DownstreamTlsContext{
-		CommonTlsContext: &envoy_extensions_transport_sockets_tls_v3.CommonTlsContext{
-			TlsParams:       tlsDownstreamParams,
-			TlsCertificates: envoyCerts,
-			AlpnProtocols:   getALPNProtos(cfg.Options),
-		},
-	}
-	b.buildDownstreamValidationContext(ctx, dtc, cfg)
-	return dtc, nil
-}
-
-func getALPNProtos(opts *config.Options) []string {
-	switch opts.GetCodecType() {
-	case config.CodecTypeHTTP1:
-		return []string{"http/1.1"}
-	case config.CodecTypeHTTP2:
-		return []string{"h2"}
-	default:
-		return []string{"h2", "http/1.1"}
-	}
-}
-
-func (b *Builder) buildDownstreamValidationContext(
-	ctx context.Context,
-	dtc *envoy_extensions_transport_sockets_tls_v3.DownstreamTlsContext,
-	cfg *config.Config,
-) {
-	clientCA := clientCABundle(ctx, cfg)
-	if len(clientCA) == 0 {
-		return
-	}
-
-	vc := &envoy_extensions_transport_sockets_tls_v3.CertificateValidationContext{
-		TrustedCa: b.filemgr.BytesDataSource("client-ca.pem", clientCA),
-		MatchTypedSubjectAltNames: make([]*envoy_extensions_transport_sockets_tls_v3.SubjectAltNameMatcher,
-			0, len(cfg.Options.DownstreamMTLS.MatchSubjectAltNames)),
-		OnlyVerifyLeafCertCrl: true,
-	}
-	for i := range cfg.Options.DownstreamMTLS.MatchSubjectAltNames {
-		vc.MatchTypedSubjectAltNames = append(vc.MatchTypedSubjectAltNames,
-			cfg.Options.DownstreamMTLS.MatchSubjectAltNames[i].ToEnvoyProto())
-	}
-
-	if d := cfg.Options.DownstreamMTLS.GetMaxVerifyDepth(); d > 0 {
-		vc.MaxVerifyDepth = wrapperspb.UInt32(d)
-	}
-
-	if cfg.Options.DownstreamMTLS.GetEnforcement() == config.MTLSEnforcementRejectConnection {
-		dtc.RequireClientCertificate = wrapperspb.Bool(true)
-	} else {
-		vc.TrustChainVerification = envoy_extensions_transport_sockets_tls_v3.CertificateValidationContext_ACCEPT_UNTRUSTED
-	}
-
-	if crl := cfg.Options.DownstreamMTLS.CRL; crl != "" {
-		bs, err := base64.StdEncoding.DecodeString(crl)
-		if err != nil {
-			log.Ctx(ctx).Error().Err(err).Msg("invalid client CRL")
-		} else {
-			vc.Crl = b.filemgr.BytesDataSource("client-crl.pem", bs)
-		}
-	} else if crlf := cfg.Options.DownstreamMTLS.CRLFile; crlf != "" {
-		vc.Crl = b.filemgr.FileDataSource(crlf)
-	}
-
-	dtc.CommonTlsContext.ValidationContextType = &envoy_extensions_transport_sockets_tls_v3.CommonTlsContext_ValidationContext{
-		ValidationContext: vc,
-	}
-}
-
-// clientCABundle returns a bundle of the globally configured client CA and any
-// per-route client CAs.
-func clientCABundle(ctx context.Context, cfg *config.Config) []byte {
-	var bundle bytes.Buffer
-	ca, _ := cfg.Options.DownstreamMTLS.GetCA()
-	addCAToBundle(&bundle, ca)
-	for p := range cfg.Options.GetAllPolicies() {
-		// We don't need to check TLSDownstreamClientCAFile here because
-		// Policy.Validate() will populate TLSDownstreamClientCA when
-		// TLSDownstreamClientCAFile is set.
-		if p.TLSDownstreamClientCA == "" {
-			continue
-		}
-		ca, err := base64.StdEncoding.DecodeString(p.TLSDownstreamClientCA)
-		if err != nil {
-			log.Ctx(ctx).Error().Stringer("policy", p).Err(err).Msg("invalid client CA")
-			continue
-		}
-		addCAToBundle(&bundle, ca)
-	}
-	return bundle.Bytes()
-}
-
-func addCAToBundle(bundle *bytes.Buffer, ca []byte) {
-	if len(ca) == 0 {
-		return
-	}
-	bundle.Write(ca)
-	// Make sure each CA is separated by a newline.
-	if ca[len(ca)-1] != '\n' {
-		bundle.WriteByte('\n')
-	}
-}
-
-func getAllRouteableHosts(options *config.Options, addr string) ([]string, error) {
-	allHosts := set.NewTreeSet(cmp.Compare[string])
-
-	if addr == options.Addr {
-		hosts, err := options.GetAllRouteableHTTPHosts()
-		if err != nil {
-			return nil, err
-		}
-		allHosts.InsertSlice(hosts)
-	}
-
-	if addr == options.GetGRPCAddr() {
-		hosts, err := options.GetAllRouteableGRPCHosts()
-		if err != nil {
-			return nil, err
-		}
-		allHosts.InsertSlice(hosts)
-	}
-
-	var filtered []string
-	for host := range allHosts.Items() {
-		if !strings.Contains(host, "*") {
-			filtered = append(filtered, host)
-		}
-	}
-	return filtered, nil
-}
-
-func urlsMatchHost(urls []*url.URL, host string) bool {
-	for _, u := range urls {
-		if urlMatchesHost(u, host) {
-			return true
-		}
-	}
-	return false
-}
-
-func urlMatchesHost(u *url.URL, host string) bool {
-	for _, h := range urlutil.GetDomainsForURL(u, true) {
-		if h == host {
-			return true
-		}
-	}
-	return false
-}
-
-// newEnvoyListener creates envoy listener with certain default values
-func newEnvoyListener(name string) *envoy_config_listener_v3.Listener {
-=======
 // newListener creates envoy listener with certain default values
 func newListener(name string) *envoy_config_listener_v3.Listener {
->>>>>>> 20a9be89
 	return &envoy_config_listener_v3.Listener{
 		Name:                          name,
 		PerConnectionBufferLimitBytes: wrapperspb.UInt32(listenerBufferLimit),
