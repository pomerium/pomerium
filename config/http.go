--- conflicted
+++ resolved
@@ -20,24 +20,8 @@
 		tlsConfig *tls.Config
 	)
 	update := func(ctx context.Context, cfg *Config) {
-<<<<<<< HEAD
 		rootCAs, err := cryptutil.GetCertPool(cfg.Options.CA, cfg.Options.CAFile)
 		if err == nil {
-=======
-		if cfg.Options.CA != "" || cfg.Options.CAFile != "" {
-			rootCAs, err := cryptutil.GetCertPool(cfg.Options.CA, cfg.Options.CAFile)
-			if err == nil {
-				lock.Lock()
-				tlsConfig = &tls.Config{
-					RootCAs:    rootCAs,
-					MinVersion: tls.VersionTLS12,
-				}
-				lock.Unlock()
-			} else {
-				log.Error(ctx).Err(err).Msg("config: error getting cert pool")
-			}
-		} else {
->>>>>>> 41af7062
 			lock.Lock()
 			tlsConfig = &tls.Config{
 				RootCAs:    rootCAs,
@@ -45,7 +29,7 @@
 			}
 			lock.Unlock()
 		} else {
-			log.Error(context.Background()).Err(err).Msg("config: error getting cert pool")
+			log.Error(ctx).Err(err).Msg("config: error getting cert pool")
 		}
 	}
 	src.OnConfigChange(context.Background(), update)
