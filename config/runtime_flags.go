--- conflicted
+++ resolved
@@ -12,13 +12,11 @@
 	// RuntimeFlagLegacyIdentityManager enables the legacy identity manager
 	RuntimeFlagLegacyIdentityManager = runtimeFlag("legacy_identity_manager", false)
 
-<<<<<<< HEAD
 	// RuntimeFlagConfigHotReload enables the hot-reloading mechanism for the config file
 	// and any other files referenced within it
 	RuntimeFlagConfigHotReload = runtimeFlag("config_hot_reload", true)
-=======
+
 	RuntimeFlagEnvoyResourceManagerEnabled = runtimeFlag("envoy_resource_manager_enabled", true)
->>>>>>> cc636be7
 )
 
 // RuntimeFlag is a runtime flag that can flip on/off certain features
