--- conflicted
+++ resolved
@@ -77,14 +77,6 @@
 	sigs.k8s.io/yaml v1.3.0
 )
 
-<<<<<<< HEAD
-require (
-	github.com/CAFxX/httpcompression v0.0.8
-	github.com/mennanov/fmutils v0.1.1
-)
-
-=======
->>>>>>> b435f73e
 require (
 	4d63.com/gochecknoglobals v0.1.0 // indirect
 	cloud.google.com/go/compute v1.5.0 // indirect
