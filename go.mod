module github.com/pomerium/pomerium

go 1.23.6

<<<<<<< HEAD
toolchain go1.24.1

=======
>>>>>>> c848c225
require (
	cloud.google.com/go/storage v1.51.0
	contrib.go.opencensus.io/exporter/prometheus v0.4.2
	github.com/CAFxX/httpcompression v0.0.9
	github.com/VictoriaMetrics/fastcache v1.12.2
	github.com/aws/aws-sdk-go-v2 v1.36.3
	github.com/aws/aws-sdk-go-v2/config v1.29.12
	github.com/aws/aws-sdk-go-v2/service/s3 v1.79.0
	github.com/bits-and-blooms/bitset v1.22.0
	github.com/caddyserver/certmagic v0.22.2
	github.com/cenkalti/backoff/v4 v4.3.0
	github.com/cloudflare/circl v1.6.0
	github.com/coreos/go-oidc/v3 v3.13.0
	github.com/docker/docker v28.0.4+incompatible
	github.com/envoyproxy/go-control-plane/envoy v1.32.4
	github.com/envoyproxy/protoc-gen-validate v1.2.1
	github.com/exaring/otelpgx v0.9.0
	github.com/fsnotify/fsnotify v1.8.0
	github.com/go-chi/chi/v5 v5.2.1
	github.com/go-jose/go-jose/v3 v3.0.4
	github.com/go-viper/mapstructure/v2 v2.2.1
	github.com/google/btree v1.1.3
	github.com/google/go-cmp v0.7.0
	github.com/google/go-jsonnet v0.20.0
	github.com/google/uuid v1.6.0
	github.com/gorilla/mux v1.8.1
	github.com/gorilla/websocket v1.5.3
	github.com/gregjones/httpcache v0.0.0-20190611155906-901d90724c79
	github.com/grpc-ecosystem/go-grpc-middleware/v2 v2.3.1
	github.com/hashicorp/go-multierror v1.1.1
	github.com/hashicorp/go-set/v3 v3.0.0
	github.com/hashicorp/golang-lru/v2 v2.0.7
	github.com/jackc/pgx/v5 v5.7.4
	github.com/jxskiss/base62 v1.1.0
	github.com/klauspost/compress v1.18.0
	github.com/martinlindhe/base36 v1.1.1
	github.com/mholt/acmez/v3 v3.1.1
	github.com/minio/minio-go/v7 v7.0.89
	github.com/mitchellh/hashstructure/v2 v2.0.2
	github.com/mitchellh/mapstructure v1.5.1-0.20231216201459-8508981c8b6c
	github.com/natefinch/atomic v1.0.1
	github.com/oapi-codegen/runtime v1.1.1
	github.com/open-policy-agent/opa v1.3.0
	github.com/peterbourgon/ff/v3 v3.4.0
	github.com/pires/go-proxyproto v0.8.0
	github.com/pomerium/csrf v1.7.0
	github.com/pomerium/datasource v0.18.2-0.20221108160055-c6134b5ed524
	github.com/pomerium/envoy-custom v1.33.0
	github.com/pomerium/protoutil v0.0.0-20240813175624-47b7ac43ff46
	github.com/pomerium/webauthn v0.0.0-20240603205124-0428df511172
	github.com/prometheus/client_golang v1.21.1
	github.com/prometheus/client_model v0.6.1
	github.com/prometheus/common v0.63.0
	github.com/prometheus/procfs v0.16.0
	github.com/quic-go/quic-go v0.50.1
	github.com/rs/cors v1.11.1
	github.com/rs/zerolog v1.34.0
	github.com/shirou/gopsutil/v3 v3.24.5
	github.com/spf13/cobra v1.9.1
	github.com/spf13/viper v1.20.1
	github.com/stretchr/testify v1.10.0
	github.com/testcontainers/testcontainers-go v0.36.0
	github.com/tidwall/gjson v1.18.0
	github.com/tniswong/go.rfcx v0.0.0-20181019234604-07783c52761f
	github.com/volatiletech/null/v9 v9.0.0
	github.com/yuin/gopher-lua v1.1.1
	github.com/zeebo/xxh3 v1.0.2
	go.opencensus.io v0.24.0
	go.opentelemetry.io/contrib/instrumentation/google.golang.org/grpc/otelgrpc v0.60.0
	go.opentelemetry.io/contrib/instrumentation/net/http/otelhttp v0.60.0
	go.opentelemetry.io/contrib/propagators/autoprop v0.60.0
	go.opentelemetry.io/otel v1.35.0
	go.opentelemetry.io/otel/bridge/opencensus v1.35.0
	go.opentelemetry.io/otel/exporters/otlp/otlpmetric/otlpmetricgrpc v1.35.0
	go.opentelemetry.io/otel/exporters/otlp/otlptrace v1.35.0
	go.opentelemetry.io/otel/exporters/otlp/otlptrace/otlptracegrpc v1.35.0
	go.opentelemetry.io/otel/exporters/otlp/otlptrace/otlptracehttp v1.35.0
	go.opentelemetry.io/otel/metric v1.35.0
	go.opentelemetry.io/otel/sdk v1.35.0
	go.opentelemetry.io/otel/sdk/metric v1.35.0
	go.opentelemetry.io/otel/trace v1.35.0
	go.opentelemetry.io/proto/otlp v1.5.0
	go.uber.org/automaxprocs v1.6.0
	go.uber.org/mock v0.5.0
	go.uber.org/zap v1.27.0
	golang.org/x/crypto v0.36.0
	golang.org/x/net v0.38.0
	golang.org/x/oauth2 v0.28.0
	golang.org/x/sync v0.12.0
	golang.org/x/sys v0.31.0
	golang.org/x/time v0.11.0
	google.golang.org/api v0.224.0
	google.golang.org/genproto/googleapis/rpc v0.0.0-20250303144028-a0af3efb3deb
	google.golang.org/grpc v1.71.1
	google.golang.org/protobuf v1.36.6
	gopkg.in/yaml.v3 v3.0.1
	sigs.k8s.io/yaml v1.4.0
)

require (
	cel.dev/expr v0.19.2 // indirect
	cloud.google.com/go v0.118.3 // indirect
	cloud.google.com/go/auth v0.15.0 // indirect
	cloud.google.com/go/auth/oauth2adapt v0.2.7 // indirect
	cloud.google.com/go/compute/metadata v0.6.0 // indirect
	cloud.google.com/go/iam v1.4.1 // indirect
	cloud.google.com/go/monitoring v1.24.0 // indirect
	dario.cat/mergo v1.0.1 // indirect
	github.com/Azure/go-ansiterm v0.0.0-20230124172434-306776ec8161 // indirect
	github.com/GoogleCloudPlatform/opentelemetry-operations-go/detectors/gcp v1.25.0 // indirect
	github.com/GoogleCloudPlatform/opentelemetry-operations-go/exporter/metric v0.51.0 // indirect
	github.com/GoogleCloudPlatform/opentelemetry-operations-go/internal/resourcemapping v0.51.0 // indirect
	github.com/Microsoft/go-winio v0.6.2 // indirect
	github.com/agnivade/levenshtein v1.2.1 // indirect
	github.com/andybalholm/brotli v1.0.5 // indirect
	github.com/apapsch/go-jsonmerge/v2 v2.0.0 // indirect
	github.com/aws/aws-sdk-go-v2/aws/protocol/eventstream v1.6.10 // indirect
	github.com/aws/aws-sdk-go-v2/credentials v1.17.65 // indirect
	github.com/aws/aws-sdk-go-v2/feature/ec2/imds v1.16.30 // indirect
	github.com/aws/aws-sdk-go-v2/internal/configsources v1.3.34 // indirect
	github.com/aws/aws-sdk-go-v2/internal/endpoints/v2 v2.6.34 // indirect
	github.com/aws/aws-sdk-go-v2/internal/ini v1.8.3 // indirect
	github.com/aws/aws-sdk-go-v2/internal/v4a v1.3.34 // indirect
	github.com/aws/aws-sdk-go-v2/service/internal/accept-encoding v1.12.3 // indirect
	github.com/aws/aws-sdk-go-v2/service/internal/checksum v1.7.0 // indirect
	github.com/aws/aws-sdk-go-v2/service/internal/presigned-url v1.12.15 // indirect
	github.com/aws/aws-sdk-go-v2/service/internal/s3shared v1.18.15 // indirect
	github.com/aws/aws-sdk-go-v2/service/sso v1.25.2 // indirect
	github.com/aws/aws-sdk-go-v2/service/ssooidc v1.30.0 // indirect
	github.com/aws/aws-sdk-go-v2/service/sts v1.33.17 // indirect
	github.com/aws/smithy-go v1.22.2 // indirect
	github.com/beorn7/perks v1.0.1 // indirect
	github.com/caddyserver/zerossl v0.1.3 // indirect
	github.com/cespare/xxhash/v2 v2.3.0 // indirect
	github.com/cncf/xds/go v0.0.0-20250121191232-2f005788dc42 // indirect
	github.com/containerd/log v0.1.0 // indirect
	github.com/containerd/platforms v0.2.1 // indirect
	github.com/cpuguy83/dockercfg v0.3.2 // indirect
	github.com/davecgh/go-spew v1.1.2-0.20180830191138-d8f796af33cc // indirect
	github.com/distribution/reference v0.6.0 // indirect
	github.com/docker/go-connections v0.5.0 // indirect
	github.com/docker/go-units v0.5.0 // indirect
	github.com/dustin/go-humanize v1.0.1 // indirect
	github.com/ebitengine/purego v0.8.2 // indirect
	github.com/felixge/httpsnoop v1.0.4 // indirect
	github.com/fxamacker/cbor/v2 v2.6.0 // indirect
	github.com/go-ini/ini v1.67.0 // indirect
	github.com/go-jose/go-jose/v4 v4.0.5 // indirect
	github.com/go-kit/log v0.2.1 // indirect
	github.com/go-logfmt/logfmt v0.6.0 // indirect
	github.com/go-logr/logr v1.4.2 // indirect
	github.com/go-logr/stdr v1.2.2 // indirect
	github.com/go-ole/go-ole v1.3.0 // indirect
	github.com/go-task/slim-sprig/v3 v3.0.0 // indirect
	github.com/gobwas/glob v0.2.3 // indirect
	github.com/goccy/go-json v0.10.5 // indirect
	github.com/gogo/protobuf v1.3.2 // indirect
	github.com/golang/groupcache v0.0.0-20241129210726-2c02b8208cf8 // indirect
	github.com/golang/snappy v0.0.4 // indirect
	github.com/google/go-tpm v0.9.0 // indirect
	github.com/google/pprof v0.0.0-20240424215950-a892ee059fd6 // indirect
	github.com/google/s2a-go v0.1.9 // indirect
	github.com/googleapis/enterprise-certificate-proxy v0.3.5 // indirect
	github.com/googleapis/gax-go/v2 v2.14.1 // indirect
	github.com/gorilla/securecookie v1.1.1 // indirect
	github.com/grpc-ecosystem/grpc-gateway/v2 v2.26.1 // indirect
	github.com/hashicorp/errwrap v1.1.0 // indirect
	github.com/inconshreveable/mousetrap v1.1.0 // indirect
	github.com/jackc/pgpassfile v1.0.0 // indirect
	github.com/jackc/pgservicefile v0.0.0-20240606120523-5a60cdf6a761 // indirect
	github.com/jackc/puddle/v2 v2.2.2 // indirect
	github.com/klauspost/cpuid/v2 v2.2.10 // indirect
	github.com/kralicky/go-adaptive-radix-tree v0.0.0-20240624235931-330eb762e74c // indirect
	github.com/libdns/libdns v0.2.3 // indirect
	github.com/lufia/plan9stats v0.0.0-20240513124658-fba389f38bae // indirect
	github.com/magiconair/properties v1.8.9 // indirect
	github.com/mattn/go-colorable v0.1.13 // indirect
	github.com/mattn/go-isatty v0.0.20 // indirect
	github.com/miekg/dns v1.1.63 // indirect
	github.com/minio/crc64nvme v1.0.1 // indirect
	github.com/minio/md5-simd v1.1.2 // indirect
	github.com/moby/docker-image-spec v1.3.1 // indirect
	github.com/moby/patternmatcher v0.6.0 // indirect
	github.com/moby/sys/sequential v0.5.0 // indirect
	github.com/moby/sys/user v0.3.0 // indirect
	github.com/moby/sys/userns v0.1.0 // indirect
	github.com/moby/term v0.5.0 // indirect
	github.com/morikuni/aec v1.0.0 // indirect
	github.com/munnerz/goautoneg v0.0.0-20191010083416-a7dc8b61c822 // indirect
	github.com/onsi/ginkgo v1.16.5 // indirect
	github.com/onsi/ginkgo/v2 v2.19.1 // indirect
	github.com/opencontainers/go-digest v1.0.0 // indirect
	github.com/opencontainers/image-spec v1.1.1 // indirect
	github.com/pelletier/go-toml/v2 v2.2.3 // indirect
	github.com/pierrec/lz4/v4 v4.1.21 // indirect
	github.com/pkg/errors v0.9.1 // indirect
	github.com/planetscale/vtprotobuf v0.6.1-0.20240319094008-0393e58bdf10 // indirect
	github.com/pmezard/go-difflib v1.0.1-0.20181226105442-5d4384ee4fb2 // indirect
	github.com/power-devops/perfstat v0.0.0-20240221224432-82ca36839d55 // indirect
	github.com/prometheus/statsd_exporter v0.22.7 // indirect
	github.com/quic-go/qpack v0.5.1 // indirect
	github.com/rcrowley/go-metrics v0.0.0-20201227073835-cf1acfcdf475 // indirect
	github.com/rs/xid v1.6.0 // indirect
	github.com/sagikazarmark/locafero v0.7.0 // indirect
	github.com/shirou/gopsutil/v4 v4.25.1 // indirect
	github.com/shoenig/go-m1cpu v0.1.6 // indirect
	github.com/sirupsen/logrus v1.9.3 // indirect
	github.com/sourcegraph/conc v0.3.0 // indirect
	github.com/spf13/afero v1.12.0 // indirect
	github.com/spf13/cast v1.7.1 // indirect
	github.com/spf13/pflag v1.0.6 // indirect
	github.com/sryoya/protorand v0.0.0-20240429201223-e7440656b2a4 // indirect
	github.com/stretchr/objx v0.5.2 // indirect
	github.com/subosito/gotenv v1.6.0 // indirect
	github.com/tchap/go-patricia/v2 v2.3.2 // indirect
	github.com/tidwall/match v1.1.1 // indirect
	github.com/tidwall/pretty v1.2.0 // indirect
	github.com/tklauser/go-sysconf v0.3.14 // indirect
	github.com/tklauser/numcpus v0.8.0 // indirect
	github.com/x448/float16 v0.8.4 // indirect
	github.com/xeipuuv/gojsonpointer v0.0.0-20190905194746-02993c407bfb // indirect
	github.com/xeipuuv/gojsonreference v0.0.0-20180127040603-bd5ef7bd5415 // indirect
	github.com/yashtewari/glob-intersection v0.2.0 // indirect
	github.com/yusufpapurcu/wmi v1.2.4 // indirect
	github.com/zeebo/assert v1.3.1 // indirect
	github.com/zeebo/blake3 v0.2.4 // indirect
	go.opentelemetry.io/auto/sdk v1.1.0 // indirect
	go.opentelemetry.io/contrib/detectors/gcp v1.34.0 // indirect
	go.opentelemetry.io/contrib/propagators/aws v1.35.0 // indirect
	go.opentelemetry.io/contrib/propagators/b3 v1.35.0 // indirect
	go.opentelemetry.io/contrib/propagators/jaeger v1.35.0 // indirect
	go.opentelemetry.io/contrib/propagators/ot v1.35.0 // indirect
	go.uber.org/multierr v1.11.0 // indirect
	go.uber.org/zap/exp v0.3.0 // indirect
	golang.org/x/exp v0.0.0-20240808152545-0cdaa3abc0fa // indirect
	golang.org/x/mod v0.24.0 // indirect
	golang.org/x/text v0.23.0 // indirect
	golang.org/x/tools v0.31.0 // indirect
	google.golang.org/genproto v0.0.0-20250303144028-a0af3efb3deb // indirect
	google.golang.org/genproto/googleapis/api v0.0.0-20250303144028-a0af3efb3deb // indirect
	gopkg.in/yaml.v2 v2.4.0 // indirect
)<|MERGE_RESOLUTION|>--- conflicted
+++ resolved
@@ -2,11 +2,6 @@
 
 go 1.23.6
 
-<<<<<<< HEAD
-toolchain go1.24.1
-
-=======
->>>>>>> c848c225
 require (
 	cloud.google.com/go/storage v1.51.0
 	contrib.go.opencensus.io/exporter/prometheus v0.4.2
