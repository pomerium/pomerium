package azure

import (
	"context"
	"encoding/base64"
	"encoding/json"
	"net/http"
	"net/http/httptest"
	"net/url"
	"testing"

	"github.com/go-chi/chi"
	"github.com/go-chi/chi/middleware"
	"github.com/stretchr/testify/assert"

	"github.com/pomerium/pomerium/pkg/grpc/directory"
)

type M = map[string]interface{}

func newMockAPI(t *testing.T, srv *httptest.Server) http.Handler {
	r := chi.NewRouter()
	r.Use(middleware.Logger)
	r.Post("/DIRECTORY_ID/oauth2/v2.0/token", func(w http.ResponseWriter, r *http.Request) {
		assert.Equal(t, "CLIENT_ID", r.FormValue("client_id"))
		assert.Equal(t, "CLIENT_SECRET", r.FormValue("client_secret"))
		assert.Equal(t, defaultLoginScope, r.FormValue("scope"))
		assert.Equal(t, defaultLoginGrantType, r.FormValue("grant_type"))

		_ = json.NewEncoder(w).Encode(M{
			"access_token":  "ACCESSTOKEN",
			"token_type":    "Bearer",
			"refresh_token": "REFRESHTOKEN",
		})
	})
	r.Route("/v1.0", func(r chi.Router) {
		r.Use(func(next http.Handler) http.Handler {
			return http.HandlerFunc(func(w http.ResponseWriter, r *http.Request) {
				if r.Header.Get("Authorization") != "Bearer ACCESSTOKEN" {
					http.Error(w, "forbidden", http.StatusForbidden)

					return
				}
				next.ServeHTTP(w, r)
			})
		})
		r.Get("/groups/delta", func(w http.ResponseWriter, r *http.Request) {
			_ = json.NewEncoder(w).Encode(M{
				"value": []M{
					{
						"id":          "admin",
						"displayName": "Admin Group",
						"members@delta": []M{
							{"@odata.type": "#microsoft.graph.user", "id": "user-1"},
						},
					},
					{
						"id":          "test",
						"displayName": "Test Group",
						"members@delta": []M{
							{"@odata.type": "#microsoft.graph.user", "id": "user-2"},
							{"@odata.type": "#microsoft.graph.user", "id": "user-3"},
						},
					},
				},
			})
		})
<<<<<<< HEAD
=======
		r.Get("/groups/{group_name}/members", func(w http.ResponseWriter, r *http.Request) {
			members := map[string][]M{
				"admin": {
					{"@odata.type": "#microsoft.graph.user", "id": "user-1", "displayName": "User 1", "mail": "user1@example.com"},
				},
				"test": {
					{"@odata.type": "#microsoft.graph.user", "id": "user-2", "displayName": "User 2", "mail": "user2@example.com"},
					{"@odata.type": "#microsoft.graph.user", "id": "user-3", "displayName": "User 3", "userPrincipalName": "user3_example.com#EXT#@user3example.onmicrosoft.com"},
				},
			}
			_ = json.NewEncoder(w).Encode(M{
				"value": members[chi.URLParam(r, "group_name")],
			})
		})
>>>>>>> 3e86d2f9
	})

	return r
}

func Test(t *testing.T) {
	var mockAPI http.Handler
	srv := httptest.NewServer(http.HandlerFunc(func(w http.ResponseWriter, r *http.Request) {
		mockAPI.ServeHTTP(w, r)
	}))
	defer srv.Close()
	mockAPI = newMockAPI(t, srv)

	p := New(
		WithGraphURL(mustParseURL(srv.URL)),
		WithLoginURL(mustParseURL(srv.URL)),
		WithServiceAccount(&ServiceAccount{
			ClientID:     "CLIENT_ID",
			ClientSecret: "CLIENT_SECRET",
			DirectoryID:  "DIRECTORY_ID",
		}),
	)
	groups, users, err := p.UserGroups(context.Background())
	assert.NoError(t, err)
	assert.Equal(t, []*directory.User{
		{
			Id:          "azure/user-1",
			GroupIds:    []string{"admin"},
			DisplayName: "User 1",
			Email:       "user1@example.com",
		},
		{
			Id:          "azure/user-2",
			GroupIds:    []string{"test"},
			DisplayName: "User 2",
			Email:       "user2@example.com",
		},
		{
			Id:          "azure/user-3",
			GroupIds:    []string{"test"},
			DisplayName: "User 3",
			Email:       "user3@example.com",
		},
	}, users)
	assert.Equal(t, []*directory.Group{
		{Id: "admin", Name: "Admin Group"},
		{Id: "test", Name: "Test Group"},
	}, groups)
}

func TestParseServiceAccount(t *testing.T) {
	t.Run("by options", func(t *testing.T) {
		serviceAccount, err := ParseServiceAccount(directory.Options{
			ProviderURL:  "https://login.microsoftonline.com/0303f438-3c5c-4190-9854-08d3eb31bd9f/v2.0",
			ClientID:     "CLIENT_ID",
			ClientSecret: "CLIENT_SECRET",
		})
		if !assert.NoError(t, err) {
			return
		}

		assert.Equal(t, &ServiceAccount{
			ClientID:     "CLIENT_ID",
			ClientSecret: "CLIENT_SECRET",
			DirectoryID:  "0303f438-3c5c-4190-9854-08d3eb31bd9f",
		}, serviceAccount)
	})
	t.Run("by service account", func(t *testing.T) {
		serviceAccount, err := ParseServiceAccount(directory.Options{
			ServiceAccount: base64.StdEncoding.EncodeToString([]byte(`{
				"client_id": "CLIENT_ID",
				"client_secret": "CLIENT_SECRET",
				"directory_id": "0303f438-3c5c-4190-9854-08d3eb31bd9f"
			}`)),
		})
		if !assert.NoError(t, err) {
			return
		}

		assert.Equal(t, &ServiceAccount{
			ClientID:     "CLIENT_ID",
			ClientSecret: "CLIENT_SECRET",
			DirectoryID:  "0303f438-3c5c-4190-9854-08d3eb31bd9f",
		}, serviceAccount)
	})
}

func mustParseURL(rawurl string) *url.URL {
	u, err := url.Parse(rawurl)
	if err != nil {
		panic(err)
	}
	return u
}<|MERGE_RESOLUTION|>--- conflicted
+++ resolved
@@ -51,37 +51,20 @@
 						"id":          "admin",
 						"displayName": "Admin Group",
 						"members@delta": []M{
-							{"@odata.type": "#microsoft.graph.user", "id": "user-1"},
+							{"@odata.type": "#microsoft.graph.user", "id": "user-1", "displayName": "User 1", "mail": "user1@example.com"},
 						},
 					},
 					{
 						"id":          "test",
 						"displayName": "Test Group",
 						"members@delta": []M{
-							{"@odata.type": "#microsoft.graph.user", "id": "user-2"},
-							{"@odata.type": "#microsoft.graph.user", "id": "user-3"},
+							{"@odata.type": "#microsoft.graph.user", "id": "user-2", "displayName": "User 2", "mail": "user2@example.com"},
+							{"@odata.type": "#microsoft.graph.user", "id": "user-3", "displayName": "User 3", "userPrincipalName": "user3_example.com#EXT#@user3example.onmicrosoft.com"},
 						},
 					},
 				},
 			})
 		})
-<<<<<<< HEAD
-=======
-		r.Get("/groups/{group_name}/members", func(w http.ResponseWriter, r *http.Request) {
-			members := map[string][]M{
-				"admin": {
-					{"@odata.type": "#microsoft.graph.user", "id": "user-1", "displayName": "User 1", "mail": "user1@example.com"},
-				},
-				"test": {
-					{"@odata.type": "#microsoft.graph.user", "id": "user-2", "displayName": "User 2", "mail": "user2@example.com"},
-					{"@odata.type": "#microsoft.graph.user", "id": "user-3", "displayName": "User 3", "userPrincipalName": "user3_example.com#EXT#@user3example.onmicrosoft.com"},
-				},
-			}
-			_ = json.NewEncoder(w).Encode(M{
-				"value": members[chi.URLParam(r, "group_name")],
-			})
-		})
->>>>>>> 3e86d2f9
 	})
 
 	return r
