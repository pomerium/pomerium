--- conflicted
+++ resolved
@@ -145,11 +145,7 @@
 }
 
 // GetCheckpoint gets the latest checkpoint.
-<<<<<<< HEAD
-func (srv *backendServer) GetCheckpoint(ctx context.Context, _ *emptypb.Empty) (*databrokerpb.Checkpoint, error) {
-=======
 func (srv *backendServer) GetCheckpoint(ctx context.Context, _ *databrokerpb.GetCheckpointRequest) (*databrokerpb.GetCheckpointResponse, error) {
->>>>>>> c6d33472
 	ctx, span := srv.tracer.Start(ctx, "databroker.grpc.GetCheckpoint")
 	defer span.End()
 
@@ -163,17 +159,11 @@
 		return nil, err
 	}
 
-<<<<<<< HEAD
-	return &databrokerpb.Checkpoint{
-		ServerVersion: serverVersion,
-		RecordVersion: recordVersion,
-=======
 	return &databrokerpb.GetCheckpointResponse{
 		Checkpoint: &databrokerpb.Checkpoint{
 			ServerVersion: serverVersion,
 			RecordVersion: recordVersion,
 		},
->>>>>>> c6d33472
 	}, nil
 }
 
@@ -393,11 +383,7 @@
 }
 
 // SetCheckpoint sets the latest checkpoint.
-<<<<<<< HEAD
-func (srv *backendServer) SetCheckpoint(ctx context.Context, req *databrokerpb.Checkpoint) (*emptypb.Empty, error) {
-=======
 func (srv *backendServer) SetCheckpoint(ctx context.Context, req *databrokerpb.SetCheckpointRequest) (*databrokerpb.SetCheckpointResponse, error) {
->>>>>>> c6d33472
 	ctx, span := srv.tracer.Start(ctx, "databroker.grpc.SetCheckpoint")
 	defer span.End()
 
@@ -406,20 +392,12 @@
 		return nil, err
 	}
 
-<<<<<<< HEAD
-	err = backend.SetCheckpoint(ctx, req.GetServerVersion(), req.GetRecordVersion())
-=======
 	err = backend.SetCheckpoint(ctx, req.GetCheckpoint().GetServerVersion(), req.GetCheckpoint().GetRecordVersion())
->>>>>>> c6d33472
-	if err != nil {
-		return nil, err
-	}
-
-<<<<<<< HEAD
-	return new(emptypb.Empty), nil
-=======
+	if err != nil {
+		return nil, err
+	}
+
 	return new(databrokerpb.SetCheckpointResponse), nil
->>>>>>> c6d33472
 }
 
 // SetOptions sets options for a type in the databroker.
