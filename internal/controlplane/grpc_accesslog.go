--- conflicted
+++ resolved
@@ -37,14 +37,10 @@
 			for _, field := range fields {
 				evt = populateLogEvent(field, evt, entry)
 			}
-<<<<<<< HEAD
-			evt = log.HTTPHeaders(evt, fields, entry.GetRequest().GetRequestHeaders())
-=======
 			// headers are selected in the envoy access logs config, so we can log all of them here
 			if len(entry.GetRequest().GetRequestHeaders()) > 0 {
 				evt = evt.Interface("headers", entry.GetRequest().GetRequestHeaders())
 			}
->>>>>>> 638d9f3d
 			evt.Msg("http-request")
 		}
 	}
