--- conflicted
+++ resolved
@@ -51,10 +51,6 @@
 	id string,
 ) (*rfc7591v1.ClientMetadata, error) {
 	v := new(rfc7591v1.ClientMetadata)
-<<<<<<< HEAD
-
-=======
->>>>>>> 2af3538f
 	rec, err := storage.client.Get(ctx, &databroker.GetRequest{
 		Type: protoutil.GetTypeURL(v),
 		Id:   id,
