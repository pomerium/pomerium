package mcp

import (
	"context"

	"github.com/google/uuid"
<<<<<<< HEAD
	"google.golang.org/protobuf/proto"
	"google.golang.org/protobuf/types/known/anypb"
=======
>>>>>>> f42743cf

	oauth21proto "github.com/pomerium/pomerium/internal/oauth21/gen"
	rfc7591v1 "github.com/pomerium/pomerium/internal/rfc7591"
	"github.com/pomerium/pomerium/pkg/grpc/databroker"
	"github.com/pomerium/pomerium/pkg/protoutil"
)

type Storage struct {
	client databroker.DataBrokerServiceClient
}

// NewStorage creates a new Storage instance.
func NewStorage(
	client databroker.DataBrokerServiceClient,
) *Storage {
	return &Storage{
		client: client,
	}
}

func (storage *Storage) RegisterClient(
	ctx context.Context,
	req *rfc7591v1.ClientMetadata,
) (string, error) {
	data := protoutil.NewAny(req)
	id := uuid.NewString()
	_, err := storage.client.Put(ctx, &databroker.PutRequest{
		Records: []*databroker.Record{{
			Id:   id,
			Data: data,
			Type: data.TypeUrl,
		}},
	})
	if err != nil {
<<<<<<< HEAD
		return nil, err
	}
	if len(rec.Records) == 0 {
		return nil, fmt.Errorf("no records returned")
	}

	now := rec.Records[0].GetModifiedAt().Seconds
	return getClientInformation(id, now, req), nil
}

func (storage *Storage) GetClientByID(
	ctx context.Context,
	id string,
) (*rfc7591v1.ClientRegistrationRequest, error) {
	rec, err := storage.client.Get(ctx, &databroker.GetRequest{
		Id: id,
	})
	if err != nil {
		return nil, fmt.Errorf("failed to get client by ID: %w", err)
	}

	v := new(rfc7591v1.ClientRegistrationRequest)
	err = anypb.UnmarshalTo(rec.Record.Data, v, proto.UnmarshalOptions{})
	if err != nil {
		return nil, fmt.Errorf("failed to unmarshal client registration request: %w", err)
	}

	return v, nil
}

func (storage *Storage) CreateAuthorizationRequest(
	ctx context.Context,
	req *oauth21proto.AuthorizationRequest,
) (string, error) {
	data := protoutil.NewAny(req)
	id := uuid.NewString()
	_, err := storage.client.Put(ctx, &databroker.PutRequest{
		Records: []*databroker.Record{{
			Id:   id,
			Data: data,
			Type: data.TypeUrl,
		}},
	})
	if err != nil {
		return "", err
	}
	return id, nil
}

func getClientInformation(
	id string,
	issuedAt int64,
	req *rfc7591v1.ClientRegistrationRequest,
) *rfc7591v1.ClientInformationResponse {
	return &rfc7591v1.ClientInformationResponse{
		ClientId:                id,
		ClientIdIssuedAt:        proto.Int64(issuedAt),
		RedirectUris:            req.RedirectUris,
		TokenEndpointAuthMethod: req.TokenEndpointAuthMethod,
		GrantTypes:              req.GrantTypes,
		ResponseTypes:           req.ResponseTypes,
		ClientName:              req.ClientName,
		ClientNameLocalized:     req.ClientNameLocalized,
		ClientUri:               req.ClientUri,
		ClientUriLocalized:      req.ClientUriLocalized,
		LogoUri:                 req.LogoUri,
		LogoUriLocalized:        req.LogoUriLocalized,
		Scope:                   req.Scope,
		Contacts:                req.Contacts,
		TosUri:                  req.TosUri,
		TosUriLocalized:         req.TosUriLocalized,
		PolicyUri:               req.PolicyUri,
		PolicyUriLocalized:      req.PolicyUriLocalized,
		JwksUri:                 req.JwksUri,
		Jwks:                    req.Jwks,
		SoftwareId:              req.SoftwareId,
		SoftwareVersion:         req.SoftwareVersion,
		SoftwareStatement:       req.SoftwareStatement,
=======
		return "", err
>>>>>>> f42743cf
	}
	return id, nil
}<|MERGE_RESOLUTION|>--- conflicted
+++ resolved
@@ -2,13 +2,11 @@
 
 import (
 	"context"
+	"fmt"
 
 	"github.com/google/uuid"
-<<<<<<< HEAD
 	"google.golang.org/protobuf/proto"
 	"google.golang.org/protobuf/types/known/anypb"
-=======
->>>>>>> f42743cf
 
 	oauth21proto "github.com/pomerium/pomerium/internal/oauth21/gen"
 	rfc7591v1 "github.com/pomerium/pomerium/internal/rfc7591"
@@ -43,21 +41,15 @@
 		}},
 	})
 	if err != nil {
-<<<<<<< HEAD
-		return nil, err
+		return "", err
 	}
-	if len(rec.Records) == 0 {
-		return nil, fmt.Errorf("no records returned")
-	}
-
-	now := rec.Records[0].GetModifiedAt().Seconds
-	return getClientInformation(id, now, req), nil
+	return id, nil
 }
 
 func (storage *Storage) GetClientByID(
 	ctx context.Context,
 	id string,
-) (*rfc7591v1.ClientRegistrationRequest, error) {
+) (*rfc7591v1.ClientMetadata, error) {
 	rec, err := storage.client.Get(ctx, &databroker.GetRequest{
 		Id: id,
 	})
@@ -65,7 +57,7 @@
 		return nil, fmt.Errorf("failed to get client by ID: %w", err)
 	}
 
-	v := new(rfc7591v1.ClientRegistrationRequest)
+	v := new(rfc7591v1.ClientMetadata)
 	err = anypb.UnmarshalTo(rec.Record.Data, v, proto.UnmarshalOptions{})
 	if err != nil {
 		return nil, fmt.Errorf("failed to unmarshal client registration request: %w", err)
@@ -91,40 +83,4 @@
 		return "", err
 	}
 	return id, nil
-}
-
-func getClientInformation(
-	id string,
-	issuedAt int64,
-	req *rfc7591v1.ClientRegistrationRequest,
-) *rfc7591v1.ClientInformationResponse {
-	return &rfc7591v1.ClientInformationResponse{
-		ClientId:                id,
-		ClientIdIssuedAt:        proto.Int64(issuedAt),
-		RedirectUris:            req.RedirectUris,
-		TokenEndpointAuthMethod: req.TokenEndpointAuthMethod,
-		GrantTypes:              req.GrantTypes,
-		ResponseTypes:           req.ResponseTypes,
-		ClientName:              req.ClientName,
-		ClientNameLocalized:     req.ClientNameLocalized,
-		ClientUri:               req.ClientUri,
-		ClientUriLocalized:      req.ClientUriLocalized,
-		LogoUri:                 req.LogoUri,
-		LogoUriLocalized:        req.LogoUriLocalized,
-		Scope:                   req.Scope,
-		Contacts:                req.Contacts,
-		TosUri:                  req.TosUri,
-		TosUriLocalized:         req.TosUriLocalized,
-		PolicyUri:               req.PolicyUri,
-		PolicyUriLocalized:      req.PolicyUriLocalized,
-		JwksUri:                 req.JwksUri,
-		Jwks:                    req.Jwks,
-		SoftwareId:              req.SoftwareId,
-		SoftwareVersion:         req.SoftwareVersion,
-		SoftwareStatement:       req.SoftwareStatement,
-=======
-		return "", err
->>>>>>> f42743cf
-	}
-	return id, nil
 }