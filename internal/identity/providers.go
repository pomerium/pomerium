--- conflicted
+++ resolved
@@ -110,6 +110,15 @@
 	return p.oauth.AuthCodeURL(state, oauth2.AccessTypeOffline)
 }
 
+// check if provider has info endpoint, try to hit that and gather more info
+// especially useful if initial request did not an contain email, or subject
+// https://openid.net/specs/openid-connect-core-1_0.html#UserInfo
+var claims struct {
+	UserInfoURL   string `json:"userinfo_endpoint"`
+	RevocationURL string `json:"revocation_endpoint"`
+	EndSessionURL string `json:"end_session_endpoint"`
+}
+
 // Authenticate creates an identity session with google from a authorization code, and follows up
 // call to the admin/group api to check what groups the user is in.
 func (p *Provider) Authenticate(ctx context.Context, code string) (*sessions.State, error) {
@@ -127,13 +136,6 @@
 		return nil, err
 	}
 
-	// check if provider has info endpoint, try to hit that and gather more info
-	// especially useful if initial request did not an contain email, or subject
-	// https://openid.net/specs/openid-connect-core-1_0.html#UserInfo
-	var claims struct {
-		UserInfoURL string `json:"userinfo_endpoint"`
-	}
-
 	if err := p.provider.Claims(&claims); err == nil && claims.UserInfoURL != "" {
 		userInfo, err := p.provider.UserInfo(ctx, oauth2.StaticTokenSource(oauth2Token))
 		if err != nil {
@@ -153,7 +155,7 @@
 	return s, nil
 }
 
-// Refresh renews a user's session using an oidc refresh token withoutreprompting the user.
+// Refresh renews a user's session using an oidc refresh token without reprompting the user.
 // Group membership is also refreshed.
 // https://openid.net/specs/openid-connect-core-1_0.html#RefreshTokens
 func (p *Provider) Refresh(ctx context.Context, s *sessions.State) (*sessions.State, error) {
@@ -204,16 +206,6 @@
 // Google : https://accounts.google.com/.well-known/openid-configuration
 // Azure: https://login.microsoftonline.com/common/v2.0/.well-known/openid-configuration
 func (p *Provider) Revoke(ctx context.Context, token *oauth2.Token) error {
-<<<<<<< HEAD
-	var claims struct {
-		RevocationURL string `json:"revocation_endpoint"`
-		EndSessionURL string `json:"end_session_endpoint"`
-	}
-
-	if err := p.provider.Claims(&claims); err != nil {
-		return err
-	}
-
 	var revokeURL string
 	switch {
 	case claims.RevocationURL != "":
@@ -231,7 +223,4 @@
 		return err
 	}
 	return nil
-=======
-	return ErrRevokeNotImplemented
->>>>>>> ae4204d4
 }